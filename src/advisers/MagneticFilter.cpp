--- conflicted
+++ resolved
@@ -1,1771 +1,1762 @@
-#include "advisers/MagneticFilter.h"
-#include "constructive_models/NumberTurns.h"
-#include "physical_models/MagneticEnergy.h"
-#include "physical_models/WindingLosses.h"
-#include "physical_models/WindingSkinEffectLosses.h"
-#include "physical_models/CoreTemperature.h"
-#include "physical_models/Impedance.h"
-
-#include <cfloat>
-#include <cmath>
-#include <algorithm>
-
-namespace OpenMagnetics {
-
-
-std::shared_ptr<MagneticFilter> MagneticFilter::factory(MagneticFilters filterName, std::optional<Inputs> inputs) {
-    switch(filterName) {
-        case MagneticFilters::AREA_PRODUCT:
-            if (!inputs) {
-                throw std::runtime_error("Inputs needed for filter AREA_PRODUCT");
-            }
-            return std::make_shared<MagneticFilterAreaProduct>(inputs.value());
-        case MagneticFilters::ENERGY_STORED:
-            if (!inputs) {
-                throw std::runtime_error("Inputs needed for filter ENERGY_STORED");
-            }
-            return std::make_shared<MagneticFilterEnergyStored>(inputs.value());
-        case MagneticFilters::ESTIMATED_COST:
-            if (!inputs) {
-                throw std::runtime_error("Inputs needed for filter ESTIMATED_COST");
-            }
-            return std::make_shared<MagneticFilterEstimatedCost>(inputs.value());
-        case MagneticFilters::COST:
-            return std::make_shared<MagneticFilterCost>();
-        case MagneticFilters::CORE_AND_DC_LOSSES:
-            if (!inputs) {
-                throw std::runtime_error("Inputs needed for filter CORE_AND_DC_LOSSES");
-            }
-            return std::make_shared<MagneticFilterCoreAndDcLosses>(inputs.value());
-        case MagneticFilters::CORE_DC_AND_SKIN_LOSSES:
-            if (!inputs) {
-                throw std::runtime_error("Inputs needed for filter CORE_DC_AND_SKIN_LOSSES");
-            }
-            return std::make_shared<MagneticFilterCoreDcAndSkinLosses>(inputs.value());
-        case MagneticFilters::LOSSES:
-            return std::make_shared<MagneticFilterLosses>();
-        case MagneticFilters::LOSSES_NO_PROXIMITY:
-            return std::make_shared<MagneticFilterLossesNoProximity>();
-        case MagneticFilters::DIMENSIONS:
-            return std::make_shared<MagneticFilterDimensions>();
-        case MagneticFilters::CORE_MINIMUM_IMPEDANCE:
-            return std::make_shared<MagneticFilterCoreMinimumImpedance>();
-        case MagneticFilters::AREA_NO_PARALLELS:
-            return std::make_shared<MagneticFilterAreaNoParallels>();
-        case MagneticFilters::AREA_WITH_PARALLELS:
-            return std::make_shared<MagneticFilterAreaWithParallels>();
-        case MagneticFilters::EFFECTIVE_RESISTANCE:
-            return std::make_shared<MagneticFilterEffectiveResistance>();
-        case MagneticFilters::PROXIMITY_FACTOR:
-            return std::make_shared<MagneticFilterProximityFactor>();
-        case MagneticFilters::SOLID_INSULATION_REQUIREMENTS:
-            return std::make_shared<MagneticFilterSolidInsulationRequirements>();
-        case MagneticFilters::TURNS_RATIOS:
-            return std::make_shared<MagneticFilterTurnsRatios>();
-        case MagneticFilters::MAXIMUM_DIMENSIONS:
-            return std::make_shared<MagneticFilterMaximumDimensions>();
-        case MagneticFilters::SATURATION:
-            return std::make_shared<MagneticFilterSaturation>();
-        case MagneticFilters::DC_CURRENT_DENSITY:
-            return std::make_shared<MagneticFilterDcCurrentDensity>();
-        case MagneticFilters::EFFECTIVE_CURRENT_DENSITY:
-            return std::make_shared<MagneticFilterEffectiveCurrentDensity>();
-        case MagneticFilters::IMPEDANCE:
-            return std::make_shared<MagneticFilterImpedance>();
-        case MagneticFilters::MAGNETIZING_INDUCTANCE:
-            return std::make_shared<MagneticFilterMagnetizingInductance>();
-        case MagneticFilters::SKIN_LOSSES_DENSITY:
-            return std::make_shared<MagneticFilterSkinLossesDensity>();
-        case MagneticFilters::FRINGING_FACTOR:
-            return std::make_shared<MagneticFilterFringingFactor>();
-        case MagneticFilters::VOLUME:
-            return std::make_shared<MagneticFilterVolume>();
-        case MagneticFilters::AREA:
-            return std::make_shared<MagneticFilterArea>();
-        case MagneticFilters::HEIGHT:
-            return std::make_shared<MagneticFilterHeight>();
-        case MagneticFilters::TEMPERATURE_RISE:
-            return std::make_shared<MagneticFilterTemperatureRise>();
-        case MagneticFilters::LOSSES_TIMES_VOLUME:
-            return std::make_shared<MagneticFilterLossesTimesVolume>();
-        case MagneticFilters::VOLUME_TIMES_TEMPERATURE_RISE:
-            return std::make_shared<MagneticFilterVolumeTimesTemperatureRise>();
-        case MagneticFilters::LOSSES_TIMES_VOLUME_TIMES_TEMPERATURE_RISE:
-            return std::make_shared<MagneticFilterLossesTimesVolumeTimesTemperatureRise>();
-        case MagneticFilters::LOSSES_NO_PROXIMITY_TIMES_VOLUME:
-            if (!inputs) {
-                throw std::runtime_error("Inputs needed for filter LOSSES_NO_PROXIMITY_TIMES_VOLUME");
-            }
-            return std::make_shared<MagneticFilterLossesNoProximityTimesVolume>();
-        case MagneticFilters::LOSSES_NO_PROXIMITY_TIMES_VOLUME_TIMES_TEMPERATURE_RISE:
-            if (!inputs) {
-                throw std::runtime_error("Inputs needed for filter LOSSES_NO_PROXIMITY_TIMES_VOLUME_TIMES_TEMPERATURE_RISE");
-            }
-<<<<<<< HEAD
-            return std::make_shared<MagneticFilterCoreAndDcLossesTimesVolumeTimesTemperatureRise>();
-        case MagneticFilters::MAGNETOMOTIVE_FORCE:
-            return std::make_shared<MagnetomotiveForce>();
-=======
-            return std::make_shared<MagneticFilterLossesNoProximityTimesVolumeTimesTemperatureRise>();
->>>>>>> 1d54dc34
-        default:
-            throw std::runtime_error("Unknown filter, available options are: {AREA_PRODUCT, ENERGY_STORED, ESTIMATED_COST, COST, CORE_AND_DC_LOSSES, CORE_DC_AND_SKIN_LOSSES, LOSSES, LOSSES_NO_PROXIMITY, DIMENSIONS, CORE_MINIMUM_IMPEDANCE, AREA_NO_PARALLELS, AREA_WITH_PARALLELS, EFFECTIVE_RESISTANCE, PROXIMITY_FACTOR, SOLID_INSULATION_REQUIREMENTS, TURNS_RATIOS, MAXIMUM_DIMENSIONS, SATURATION, DC_CURRENT_DENSITY, EFFECTIVE_CURRENT_DENSITY, IMPEDANCE, MAGNETIZING_INDUCTANCE, FRINGING_FACTOR, SKIN_LOSSES_DENSITY, VOLUME, AREA, HEIGHT, TEMPERATURE_RISE, LOSSES_TIMES_VOLUME, VOLUME_TIMES_TEMPERATURE_RISE, LOSSES_TIMES_VOLUME_TIMES_TEMPERATURE_RISE, LOSSES_NO_PROXIMITY_TIMES_VOLUME, LOSSES_NO_PROXIMITY_TIMES_VOLUME_TIMES_TEMPERATURE_RISE}");
-    }
-}
-
-MagneticFilterAreaProduct::MagneticFilterAreaProduct(Inputs inputs) {
-    double frequencyReference = 100000;
-    SignalDescriptor magneticFluxDensity;
-    Processed processed;
-    _operatingPointExcitation.set_frequency(frequencyReference);
-    processed.set_label(WaveformLabel::SINUSOIDAL);
-    processed.set_offset(0);
-    processed.set_peak(_magneticFluxDensityReference);
-    processed.set_peak_to_peak(2 * _magneticFluxDensityReference);
-    magneticFluxDensity.set_processed(processed);
-    _operatingPointExcitation.set_magnetic_flux_density(magneticFluxDensity);
-    _coreLossesModelSteinmetz = CoreLossesModel::factory(std::map<std::string, std::string>({{"coreLosses", "STEINMETZ"}}));
-    _coreLossesModelProprietary = CoreLossesModel::factory(std::map<std::string, std::string>({{"coreLosses", "PROPRIETARY"}}));
-
-    if (settings->get_core_adviser_include_margin() && inputs.get_design_requirements().get_insulation()) {
-        auto clearanceAndCreepageDistance = InsulationCoordinator().calculate_creepage_distance(inputs, true);
-        _averageMarginInWindingWindow = clearanceAndCreepageDistance;
-    }
-
-    double primaryAreaFactor = 1;
-    if (inputs.get_design_requirements().get_turns_ratios().size() > 0) {
-        primaryAreaFactor = 0.5;
-    }
-
-    _areaProductRequiredPreCalculations.clear();
-    for (size_t operatingPointIndex = 0; operatingPointIndex < inputs.get_operating_points().size(); ++operatingPointIndex) {
-        auto excitation = Inputs::get_primary_excitation(inputs.get_operating_point(operatingPointIndex));
-        auto voltageWaveform = excitation.get_voltage().value().get_waveform().value();
-        auto currentWaveform = excitation.get_current().value().get_waveform().value();
-        double frequency = excitation.get_frequency();
-        if (voltageWaveform.get_data().size() != currentWaveform.get_data().size()) {
-            size_t maximumNumberPoints = constants.numberPointsSampledWaveforms;
-            maximumNumberPoints = std::max(maximumNumberPoints, voltageWaveform.get_data().size());
-            maximumNumberPoints = std::max(maximumNumberPoints, currentWaveform.get_data().size());
-            voltageWaveform = Inputs::calculate_sampled_waveform(voltageWaveform, frequency, maximumNumberPoints);
-            currentWaveform = Inputs::calculate_sampled_waveform(currentWaveform, frequency, maximumNumberPoints);
-        }
-
-        std::vector<double> voltageWaveformData = voltageWaveform.get_data();
-        std::vector<double> currentWaveformData = currentWaveform.get_data();
-
-        double powerMean = 0;
-        for (size_t i = 0; i < voltageWaveformData.size(); ++i)
-        {
-            powerMean += fabs(voltageWaveformData[i] * currentWaveformData[i]);
-        }
-        powerMean /= voltageWaveformData.size();
-
-        double switchingFrequency = Inputs::get_switching_frequency(excitation);
-        double preCalculation = 0;
-
-        if (inputs.get_wiring_technology() == WiringTechnology::PRINTED) {
-            preCalculation = powerMean / (primaryAreaFactor * 2 * switchingFrequency * defaults.maximumCurrentDensityPlanar);
-        }
-        else {
-            preCalculation = powerMean / (primaryAreaFactor * 2 * switchingFrequency * defaults.maximumCurrentDensity);
-        }
-
-        if (preCalculation > 1) {
-            throw std::runtime_error("maximumAreaProductRequired cannot be larger than 1 (probably)");
-        }
-        _areaProductRequiredPreCalculations.push_back(preCalculation);
-        if (std::isinf(_areaProductRequiredPreCalculations.back()) || _areaProductRequiredPreCalculations.back() == 0) {
-            std::cout << "powerMean: " << powerMean << std::endl;
-            std::cout << "operatingPointIndex: " << operatingPointIndex << std::endl;
-            std::cout << "primaryAreaFactor: " << primaryAreaFactor << std::endl;
-            std::cout << "switchingFrequency: " << switchingFrequency << std::endl;
-            std::cout << "_areaProductRequiredPreCalculations.back(): " << _areaProductRequiredPreCalculations.back() << std::endl;
-            throw std::runtime_error("_areaProductRequiredPreCalculations cannot be 0 or NaN");
-        }
-    }
-}
-
-std::pair<bool, double> MagneticFilterAreaProduct::evaluate_magnetic(Magnetic* magnetic, Inputs* inputs, std::vector<Outputs>* outputs) {
-    auto core = magnetic->get_core();
-
-    double bobbinFillingFactor;
-    if (core.get_winding_windows().size() == 0)
-        return {false, 0.0};
-    auto windingWindow = core.get_winding_windows()[0];
-    auto windingColumn = core.get_columns()[0];
-    if (inputs->get_wiring_technology() == WiringTechnology::PRINTED) {
-        bobbinFillingFactor = 1;
-    }
-    else if (!_bobbinFillingFactors.contains(core.get_shape_name())) {
-        if (core.get_functional_description().get_type() != CoreType::TOROIDAL) {
-            bobbinFillingFactor = Bobbin::get_filling_factor(windingWindow.get_width().value(), core.get_winding_windows()[0].get_height().value());
-        }
-        else {
-            bobbinFillingFactor = 1;
-        }
-        _bobbinFillingFactors[core.get_shape_name()] = bobbinFillingFactor;
-    }
-    else {
-        bobbinFillingFactor = _bobbinFillingFactors[core.get_shape_name()];
-    }
-    double windingWindowArea = windingWindow.get_area().value();
-    if (_averageMarginInWindingWindow > 0) {
-        if (core.get_functional_description().get_type() != CoreType::TOROIDAL) {
-            if (windingWindow.get_height().value() > windingWindow.get_width().value()) {
-                windingWindowArea -= windingWindow.get_width().value() * _averageMarginInWindingWindow;
-            }
-            else {
-                windingWindowArea -= windingWindow.get_height().value() * _averageMarginInWindingWindow;
-            }
-        }
-        else {
-            auto radialHeight = windingWindow.get_radial_height().value();
-            if (_averageMarginInWindingWindow > radialHeight / 2) {
-                return {false, 0.0};
-            }
-            double wireAngle = wound_distance_to_angle(_averageMarginInWindingWindow, radialHeight / 2);
-            if (std::isnan((wireAngle) / 360)) {
-                throw std::runtime_error("wireAngle: " + std::to_string(wireAngle));
-            }
-            windingWindowArea *= (wireAngle) / 360;
-        }
-    }
-    double areaProductCore = windingWindowArea * windingColumn.get_area();
-    double maximumAreaProductRequired = 0;
-
-
-    for (size_t operatingPointIndex = 0; operatingPointIndex < inputs->get_operating_points().size(); ++operatingPointIndex) {
-        double temperature = inputs->get_operating_point(operatingPointIndex).get_conditions().get_ambient_temperature();
-        // double frequency = Inputs::get_primary_excitation(inputs->get_operating_point(operatingPointIndex)).get_frequency();
-        double frequency = Inputs::get_switching_frequency(Inputs::get_primary_excitation(inputs->get_operating_point(operatingPointIndex)));
-        // double switchingFrequency = Inputs::get_switching_frequency(excitation);
-
-        auto skinDepth = _windingSkinEffectLossesModel.calculate_skin_depth("copper", frequency, temperature);  // TODO material hardcoded
-        double wireAirFillingFactor = Wire::get_filling_factor_round(2 * skinDepth);
-        double windingWindowUtilizationFactor = wireAirFillingFactor * bobbinFillingFactor;
-        double magneticFluxDensityPeakAtFrequencyOfReferenceLosses;
-        try {
-            if (!_materialScaledMagneticFluxDensities.contains(core.get_material_name())) {
-                auto coreLossesMethods = core.get_available_core_losses_methods();
-
-                if (std::find(coreLossesMethods.begin(), coreLossesMethods.end(), VolumetricCoreLossesMethodType::STEINMETZ) != coreLossesMethods.end()) {
-                    double referenceCoreLosses = _coreLossesModelSteinmetz->get_core_losses(core, _operatingPointExcitation, temperature).get_core_losses();
-                    auto aux = _coreLossesModelSteinmetz->get_magnetic_flux_density_from_core_losses(core, frequency, temperature, referenceCoreLosses);
-                    magneticFluxDensityPeakAtFrequencyOfReferenceLosses = aux.get_processed().value().get_peak().value();
-                }
-                else {
-                    double referenceCoreLosses = _coreLossesModelProprietary->get_core_losses(core, _operatingPointExcitation, temperature).get_core_losses();
-
-                    auto aux = _coreLossesModelProprietary->get_magnetic_flux_density_from_core_losses(core, frequency, temperature, referenceCoreLosses);
-                    magneticFluxDensityPeakAtFrequencyOfReferenceLosses = aux.get_processed().value().get_peak().value();
-                }
-                _materialScaledMagneticFluxDensities[core.get_material_name()] = magneticFluxDensityPeakAtFrequencyOfReferenceLosses;
-            }
-            else {
-                magneticFluxDensityPeakAtFrequencyOfReferenceLosses = _materialScaledMagneticFluxDensities[core.get_material_name()];
-            }
-        }
-        catch (const std::exception &exc) {
-            magneticFluxDensityPeakAtFrequencyOfReferenceLosses = _magneticFluxDensityReference;
-        }
-        double areaProductRequired = _areaProductRequiredPreCalculations[operatingPointIndex] / (windingWindowUtilizationFactor * magneticFluxDensityPeakAtFrequencyOfReferenceLosses);
-        if (std::isnan(magneticFluxDensityPeakAtFrequencyOfReferenceLosses) || magneticFluxDensityPeakAtFrequencyOfReferenceLosses == 0) {
-            throw std::runtime_error("magneticFluxDensityPeakAtFrequencyOfReferenceLosses cannot be 0 or NaN");
-            break;
-        }
-        if (std::isnan(areaProductRequired)) {
-            break;
-        }
-        if (std::isinf(areaProductRequired) || areaProductRequired == 0) {
-            throw std::runtime_error("areaProductRequired cannot be 0 or NaN");
-        }
-
-        maximumAreaProductRequired = std::max(maximumAreaProductRequired, areaProductRequired);
-    }
-    if (maximumAreaProductRequired > 1) {
-        throw std::runtime_error("maximumAreaProductRequired cannot be larger than 1 (probably)");
-    }
-
-    bool valid = areaProductCore >= maximumAreaProductRequired * defaults.coreAdviserThresholdValidity;
-    double scoring = fabs(areaProductCore - maximumAreaProductRequired);
-
-    return {valid, scoring};
-}
-
-MagneticFilterEnergyStored::MagneticFilterEnergyStored(Inputs inputs, std::map<std::string, std::string> models) {
-    _models = models;
-    _magneticEnergy = MagneticEnergy(models);
-    _requiredMagneticEnergy = resolve_dimensional_values(_magneticEnergy.calculate_required_magnetic_energy(inputs));
-}
-
-MagneticFilterEnergyStored::MagneticFilterEnergyStored(Inputs inputs) {
-    _requiredMagneticEnergy = resolve_dimensional_values(_magneticEnergy.calculate_required_magnetic_energy(inputs));
-}
-
-std::pair<bool, double> MagneticFilterEnergyStored::evaluate_magnetic(Magnetic* magnetic, Inputs* inputs, std::vector<Outputs>* outputs) {
-    auto core = magnetic->get_core();
-
-    bool valid = true;
-    double totalStorableMagneticEnergy = 0;
-    for (size_t operatingPointIndex = 0; operatingPointIndex < inputs->get_operating_points().size(); ++operatingPointIndex) {
-        auto operatingPoint = inputs->get_operating_point(operatingPointIndex);
-        double storableEnergy = _magneticEnergy.calculate_core_maximum_magnetic_energy(magnetic->get_core(), operatingPoint);
-        totalStorableMagneticEnergy = std::max(totalStorableMagneticEnergy, storableEnergy);
-
-        if (totalStorableMagneticEnergy >= _requiredMagneticEnergy * defaults.coreAdviserThresholdValidity) {
-            if (outputs != nullptr) {
-                if (outputs->size() < operatingPointIndex + 1) {
-                    outputs->push_back(Outputs());
-                }
-                MagnetizingInductanceOutput magnetizingInductanceOutput;
-                magnetizingInductanceOutput.set_maximum_magnetic_energy_core(storableEnergy);
-                magnetizingInductanceOutput.set_method_used(_models["gapReluctance"]);
-                magnetizingInductanceOutput.set_origin(ResultOrigin::SIMULATION);
-                (*outputs)[operatingPointIndex].set_magnetizing_inductance(magnetizingInductanceOutput);
-            }
-        }
-        else {
-            valid = false;
-            break;
-        }
-    }
-
-    return {valid, totalStorableMagneticEnergy};
-}
-
-MagneticFilterEstimatedCost::MagneticFilterEstimatedCost(Inputs inputs) {
-    double primaryCurrentRms = 0;
-    double frequency = 0;
-    double temperature = 0;
-    for (size_t operatingPointIndex = 0; operatingPointIndex < inputs.get_operating_points().size(); ++operatingPointIndex) {
-        primaryCurrentRms = std::max(primaryCurrentRms, Inputs::get_primary_excitation(inputs.get_operating_point(operatingPointIndex)).get_current().value().get_processed().value().get_rms().value());
-        frequency = std::max(frequency, Inputs::get_switching_frequency(Inputs::get_primary_excitation(inputs.get_operating_point(operatingPointIndex))));
-        temperature = std::max(temperature, inputs.get_operating_point(operatingPointIndex).get_conditions().get_ambient_temperature());
-    }
-
-    auto windingSkinEffectLossesModel = WindingSkinEffectLosses();
-    _skinDepth = windingSkinEffectLossesModel.calculate_skin_depth("copper", frequency, temperature);  // TODO material hardcoded
-    _wireAirFillingFactor = Wire::get_filling_factor_round(2 * _skinDepth);
-    double estimatedWireConductingArea = std::numbers::pi * pow(_skinDepth, 2);
-    _estimatedWireTotalArea = estimatedWireConductingArea / _wireAirFillingFactor;
-    double necessaryWireCopperArea = primaryCurrentRms / defaults.maximumCurrentDensity;
-    _estimatedParallels = ceil(necessaryWireCopperArea / estimatedWireConductingArea);
-
-    if (settings->get_core_adviser_include_margin() && inputs.get_design_requirements().get_insulation()) {
-        auto clearanceAndCreepageDistance = InsulationCoordinator().calculate_creepage_distance(inputs, true);
-        _averageMarginInWindingWindow = clearanceAndCreepageDistance;
-    }
-}
-
-std::pair<bool, double> MagneticFilterEstimatedCost::evaluate_magnetic(Magnetic* magnetic, Inputs* inputs, std::vector<Outputs>* outputs) {
-    auto core = magnetic->get_core();
-
-    double primaryNumberTurns = magnetic->get_coil().get_functional_description()[0].get_number_turns();
-    double estimatedNeededWindingArea = primaryNumberTurns * _estimatedParallels * _estimatedWireTotalArea * (inputs->get_design_requirements().get_turns_ratios().size() + 1);
-    WindingWindowElement windingWindow;
-
-    std::string shapeName = core.get_shape_name();
-    if (!((shapeName.rfind("PQI", 0) == 0) || (shapeName.rfind("UI ", 0) == 0))) {
-        auto bobbin = Bobbin::create_quick_bobbin(core);
-        windingWindow = bobbin.get_processed_description().value().get_winding_windows()[0];
-    }
-    else {
-        windingWindow = core.get_winding_windows()[0];
-
-    }
-    double windingWindowArea = windingWindow.get_area().value();
-    if (_averageMarginInWindingWindow > 0) {
-        if (core.get_functional_description().get_type() != CoreType::TOROIDAL) {
-            if (windingWindow.get_height().value() > windingWindow.get_width().value()) {
-                windingWindowArea -= windingWindow.get_width().value() * _averageMarginInWindingWindow;
-            }
-            else {
-                windingWindowArea -= windingWindow.get_height().value() * _averageMarginInWindingWindow;
-            }
-        }
-        else {
-            auto radialHeight = windingWindow.get_radial_height().value();
-            if (_averageMarginInWindingWindow > radialHeight / 2) {
-                return {false, 0.0};
-            }
-            double wireAngle = wound_distance_to_angle(_averageMarginInWindingWindow, radialHeight / 2);
-            if (std::isnan((wireAngle) / 360)) {
-                throw std::runtime_error("wireAngle: " + std::to_string(wireAngle));
-            }
-            windingWindowArea *= (wireAngle) / 360;
-        }
-    }
-
-    bool valid = windingWindowArea >= estimatedNeededWindingArea * defaults.coreAdviserThresholdValidity;
-
-
-    double manufacturabilityRelativeCost;
-    if (core.get_functional_description().get_type() != CoreType::TOROIDAL) {
-        double estimatedNeededLayers = (primaryNumberTurns * _estimatedParallels * (2 * _skinDepth / _wireAirFillingFactor)) / windingWindow.get_height().value();
-        manufacturabilityRelativeCost = estimatedNeededLayers;
-    }
-    else {
-        if (_skinDepth >= windingWindow.get_radial_height().value()) {
-            return {false, 0.0};
-        }
-        double layerLength = 2 * std::numbers::pi * (windingWindow.get_radial_height().value() - _skinDepth);
-        double estimatedNeededLayers = (primaryNumberTurns * _estimatedParallels * (2 * _skinDepth / _wireAirFillingFactor)) / layerLength;
-        if (estimatedNeededLayers < 0) {
-            throw std::runtime_error("estimatedNeededLayers cannot be negative");
-        }
-        if (estimatedNeededLayers > 1) {
-            manufacturabilityRelativeCost = estimatedNeededLayers * 2;
-        }
-        else {
-            manufacturabilityRelativeCost = estimatedNeededLayers;
-        }
-    }
-    if (core.get_functional_description().get_number_stacks() > 1) {
-        manufacturabilityRelativeCost *= 2;  // Because we need a custom bobbin
-    }
-
-    return {valid, manufacturabilityRelativeCost};
-}
-
-std::pair<bool, double> MagneticFilterCost::evaluate_magnetic(Magnetic* magnetic, Inputs* inputs, std::vector<Outputs>* outputs) {
-    std::vector<Wire> wires = magnetic->get_mutable_coil().get_wires();
-    auto wireRelativeCosts = 0;
-    for (auto wire : wires) {
-        wireRelativeCosts += wire.get_relative_cost();
-    }
-    auto numberLayers = magnetic->get_mutable_coil().get_layers_description()->size();
-    double scoring = numberLayers + wireRelativeCosts;
-    return {true, scoring};
-}
-
-MagneticFilterCoreAndDcLosses::MagneticFilterCoreAndDcLosses(Inputs inputs) {
-    std::map<std::string, std::string> models;
-    models["gapReluctance"] = magic_enum::enum_name(defaults.reluctanceModelDefault);
-    models["coreLosses"] = magic_enum::enum_name(defaults.coreLossesModelDefault);
-    models["coreTemperature"] = magic_enum::enum_name(defaults.coreTemperatureModelDefault);
-    MagneticFilterCoreAndDcLosses(inputs, models);
-}
-
-MagneticFilterCoreAndDcLosses::MagneticFilterCoreAndDcLosses() {
-    std::map<std::string, std::string> models;
-    models["gapReluctance"] = magic_enum::enum_name(defaults.reluctanceModelDefault);
-    models["coreLosses"] = magic_enum::enum_name(defaults.coreLossesModelDefault);
-    models["coreTemperature"] = magic_enum::enum_name(defaults.coreTemperatureModelDefault);
-
-    _maximumPowerMean = 0;
-
-    _coreLossesModelSteinmetz = CoreLossesModel::factory(models);
-    _coreLossesModelProprietary = CoreLossesModel::factory(std::map<std::string, std::string>({{"coreLosses", "PROPRIETARY"}}));
-
-    _magnetizingInductance = MagnetizingInductance(models["gapReluctance"]);
-    _models = models;
-}
-
-MagneticFilterCoreAndDcLosses::MagneticFilterCoreAndDcLosses(Inputs inputs, std::map<std::string, std::string> models) {
-    bool largeWaveform = false;
-
-    std::vector<double> powerMeans(inputs.get_operating_points().size(), 0);
-    for (size_t operatingPointIndex = 0; operatingPointIndex < inputs.get_operating_points().size(); ++operatingPointIndex) {
-        auto voltageWaveform = Inputs::get_primary_excitation(inputs.get_operating_point(operatingPointIndex)).get_voltage().value().get_waveform().value();
-        auto currentWaveform = Inputs::get_primary_excitation(inputs.get_operating_point(operatingPointIndex)).get_current().value().get_waveform().value();
-        double frequency = Inputs::get_primary_excitation(inputs.get_operating_point(operatingPointIndex)).get_frequency();
-
-        if (voltageWaveform.get_data().size() != currentWaveform.get_data().size()) {
-            voltageWaveform = Inputs::calculate_sampled_waveform(voltageWaveform, frequency, std::max(voltageWaveform.get_data().size(), currentWaveform.get_data().size()));
-            currentWaveform = Inputs::calculate_sampled_waveform(currentWaveform, frequency, std::max(voltageWaveform.get_data().size(), currentWaveform.get_data().size()));
-        }
-        std::vector<double> voltageWaveformData = voltageWaveform.get_data();
-        std::vector<double> currentWaveformData = currentWaveform.get_data();
-        if (currentWaveformData.size() > settings->get_inputs_number_points_sampled_waveforms() * 2) {
-            largeWaveform = true;
-        }
-        for (size_t i = 0; i < voltageWaveformData.size(); ++i)
-        {
-            powerMeans[operatingPointIndex] += fabs(voltageWaveformData[i] * currentWaveformData[i]);
-        }
-        powerMeans[operatingPointIndex] /= voltageWaveformData.size();
-    }
-
-
-    if (largeWaveform) {
-        models["coreLosses"] = magic_enum::enum_name(CoreLossesModels::STEINMETZ);
-    }
-
-    _maximumPowerMean = *max_element(powerMeans.begin(), powerMeans.end());
-
-    _coreLossesModelSteinmetz = CoreLossesModel::factory(models);
-    _coreLossesModelProprietary = CoreLossesModel::factory(std::map<std::string, std::string>({{"coreLosses", "PROPRIETARY"}}));
-
-    _magnetizingInductance = MagnetizingInductance(models["gapReluctance"]);
-    _models = models;
-}
-
-std::pair<bool, double> MagneticFilterCoreAndDcLosses::evaluate_magnetic(Magnetic* magnetic, Inputs* inputs, std::vector<Outputs>* outputs) {
-    auto core = magnetic->get_core();
-
-    std::string shapeName = core.get_shape_name();
-    if (!((shapeName.rfind("PQI", 0) == 0) || (shapeName.rfind("UI ", 0) == 0))) {
-        auto bobbin = Bobbin::create_quick_bobbin(core);
-        magnetic->get_mutable_coil().set_bobbin(bobbin);
-        auto windingWindows = bobbin.get_processed_description().value().get_winding_windows();
-
-        if (windingWindows[0].get_width()) {
-            if ((windingWindows[0].get_width().value() < 0) || (windingWindows[0].get_width().value() > 1)) {
-                throw std::runtime_error("Something wrong happened in bobbins 1:   windingWindows[0].get_width(): " + std::to_string(static_cast<int>(bool(windingWindows[0].get_width()))) +
-                                         " windingWindows[0].get_width().value(): " + std::to_string(windingWindows[0].get_width().value()) + 
-                                         " shapeName: " + shapeName
-                                         );
-            }
-        }
-    }
-
-    auto currentNumberTurns = magnetic->get_coil().get_functional_description()[0].get_number_turns();
-    NumberTurns numberTurns(currentNumberTurns);
-    std::vector<double> totalLossesPerOperatingPoint;
-    std::vector<CoreLossesOutput> coreLossesPerOperatingPoint;
-    std::vector<WindingLossesOutput> windingLossesPerOperatingPoint;
-    double currentTotalLosses = DBL_MAX;
-    double coreLosses = DBL_MAX;
-    CoreLossesOutput coreLossesOutput;
-    double ohmicLosses = DBL_MAX;
-    WindingLossesOutput windingLossesOutput;
-    windingLossesOutput.set_origin(ResultOrigin::SIMULATION);
-    double newTotalLosses = DBL_MAX;
-    auto previousNumberTurnsPrimary = currentNumberTurns;
-
-    size_t iteration = 10;
-
-    Coil coil = magnetic->get_coil();
-
-    for (size_t operatingPointIndex = 0; operatingPointIndex < inputs->get_operating_points().size(); ++operatingPointIndex) {
-        auto operatingPoint = inputs->get_operating_point(operatingPointIndex);
-        double temperature = operatingPoint.get_conditions().get_ambient_temperature();
-        OperatingPointExcitation excitation = operatingPoint.get_excitations_per_winding()[0];
-        size_t numberTimeouts = 0;
-        do {
-            currentTotalLosses = newTotalLosses;
-            auto numberTurnsCombination = numberTurns.get_next_number_turns_combination();
-            coil.get_mutable_functional_description()[0].set_number_turns(numberTurnsCombination[0]);
-            // coil = Coil(coil);
-            settings->set_coil_delimit_and_compact(false);
-            coil.fast_wind();
-
-            auto [magnetizingInductance, magneticFluxDensity] = _magnetizingInductance.calculate_inductance_and_magnetic_flux_density(core, coil, &operatingPoint);
-
-            if (!check_requirement(inputs->get_design_requirements().get_magnetizing_inductance(), magnetizingInductance.get_magnetizing_inductance().get_nominal().value())) {
-                if (resolve_dimensional_values(inputs->get_design_requirements().get_magnetizing_inductance()) < resolve_dimensional_values(magnetizingInductance.get_magnetizing_inductance().get_nominal().value())) {
-                    coil.get_mutable_functional_description()[0].set_number_turns(previousNumberTurnsPrimary);
-                    // coil = Coil(coil);
-                    settings->set_coil_delimit_and_compact(false);
-                    coil.fast_wind();
-                    break;
-                }
-            }
-            else {
-                previousNumberTurnsPrimary = numberTurnsCombination[0];
-            }
-
-            if (!((shapeName.rfind("PQI", 0) == 0) || (shapeName.rfind("UI ", 0) == 0))) {
-                if (!coil.get_turns_description()) {
-                    newTotalLosses = coreLosses;
-                    break;
-                }
-            }
-
-            excitation.set_magnetic_flux_density(magneticFluxDensity);
-            auto coreLossesMethods = core.get_available_core_losses_methods(); 
-            if (std::find(coreLossesMethods.begin(), coreLossesMethods.end(), VolumetricCoreLossesMethodType::STEINMETZ) != coreLossesMethods.end()) {
-                coreLossesOutput = _coreLossesModelSteinmetz->get_core_losses(core, excitation, temperature);
-                coreLosses = coreLossesOutput.get_core_losses();
-            }
-            else {
-                coreLossesOutput = _coreLossesModelProprietary->get_core_losses(core, excitation, temperature);
-                coreLosses = coreLossesOutput.get_core_losses();
-                if (coreLosses < 0) {
-                    break;
-                }
-            }
-
-            if (coreLosses < 0) {
-                throw std::runtime_error("Something wrong happend in core losses calculation for magnetic: " + magnetic->get_manufacturer_info().value().get_reference().value());
-            }
-
-            if (!coil.get_turns_description()) {
-                newTotalLosses = coreLosses;
-                break;
-            }
-
-            if (!((shapeName.rfind("PQI", 0) == 0) || (shapeName.rfind("UI ", 0) == 0))) {
-                windingLossesOutput = _windingOhmicLosses.calculate_ohmic_losses(coil, operatingPoint, temperature);
-                ohmicLosses = windingLossesOutput.get_winding_losses();
-                newTotalLosses = coreLosses + ohmicLosses;
-                if (ohmicLosses < 0) {
-                    throw std::runtime_error("Something wrong happend in ohmic losses calculation for magnetic: " + magnetic->get_manufacturer_info().value().get_reference().value() + " ohmicLosses: " + std::to_string(ohmicLosses));
-                }
-            }
-            else {
-                newTotalLosses = coreLosses;
-                break;
-            }
-
-            if (newTotalLosses == DBL_MAX) {
-                throw std::runtime_error("Too large losses");
-            }
-
-            iteration--;
-            if (iteration <=0) {
-                numberTimeouts++;
-                break;
-            }
-        }
-        while(newTotalLosses < currentTotalLosses * defaults.coreAdviserThresholdValidity);
-
-
-        if (coreLosses < DBL_MAX && coreLosses > 0) {
-            magnetic->set_coil(coil);
-
-            currentTotalLosses = newTotalLosses;
-            totalLossesPerOperatingPoint.push_back(currentTotalLosses);
-            coreLossesPerOperatingPoint.push_back(coreLossesOutput);
-            windingLossesPerOperatingPoint.push_back(windingLossesOutput);
-        }
-    }
-
-    bool valid = false;
-    double meanTotalLosses = 0;
-    if (totalLossesPerOperatingPoint.size() < inputs->get_operating_points().size()) {
-        return {false, 0.0};
-    }
-    else {
-
-        for (size_t operatingPointIndex = 0; operatingPointIndex < inputs->get_operating_points().size(); ++operatingPointIndex) {
-            meanTotalLosses += totalLossesPerOperatingPoint[operatingPointIndex];
-        }
-        if (meanTotalLosses > DBL_MAX / 2) {
-            throw std::runtime_error("Something wrong happend in core losses calculation for magnetic: " + magnetic->get_manufacturer_info().value().get_reference().value());
-        }
-        meanTotalLosses /= inputs->get_operating_points().size();
-
-        valid = meanTotalLosses < _maximumPowerMean * defaults.coreAdviserMaximumPercentagePowerCoreLosses / defaults.coreAdviserThresholdValidity;
-    }
-
-    if (outputs != nullptr) {
-        for (size_t operatingPointIndex = 0; operatingPointIndex < inputs->get_operating_points().size(); ++operatingPointIndex) {
-            if (outputs->size() < operatingPointIndex + 1) {
-                outputs->push_back(Outputs());
-            }
-            (*outputs)[operatingPointIndex].set_core_losses(coreLossesPerOperatingPoint[operatingPointIndex]);
-            (*outputs)[operatingPointIndex].set_winding_losses(windingLossesPerOperatingPoint[operatingPointIndex]);
-        }
-    }
-
-    return {valid, meanTotalLosses};
-}
-
-MagneticFilterCoreDcAndSkinLosses::MagneticFilterCoreDcAndSkinLosses(Inputs inputs) {
-    std::map<std::string, std::string> models;
-    models["gapReluctance"] = magic_enum::enum_name(defaults.reluctanceModelDefault);
-    models["coreLosses"] = magic_enum::enum_name(defaults.coreLossesModelDefault);
-    models["coreTemperature"] = magic_enum::enum_name(defaults.coreTemperatureModelDefault);
-    MagneticFilterCoreDcAndSkinLosses(inputs, models);
-}
-
-MagneticFilterCoreDcAndSkinLosses::MagneticFilterCoreDcAndSkinLosses() {
-    std::map<std::string, std::string> models;
-    models["gapReluctance"] = magic_enum::enum_name(defaults.reluctanceModelDefault);
-    models["coreLosses"] = magic_enum::enum_name(defaults.coreLossesModelDefault);
-    models["coreTemperature"] = magic_enum::enum_name(defaults.coreTemperatureModelDefault);
-
-    _maximumPowerMean = 0;
-
-    _coreLossesModelSteinmetz = CoreLossesModel::factory(models);
-    _coreLossesModelProprietary = CoreLossesModel::factory(std::map<std::string, std::string>({{"coreLosses", "PROPRIETARY"}}));
-
-    _magnetizingInductance = MagnetizingInductance(models["gapReluctance"]);
-    _models = models;
-}
-
-MagneticFilterCoreDcAndSkinLosses::MagneticFilterCoreDcAndSkinLosses(Inputs inputs, std::map<std::string, std::string> models) {
-    bool largeWaveform = false;
-
-    std::vector<double> powerMeans(inputs.get_operating_points().size(), 0);
-    for (size_t operatingPointIndex = 0; operatingPointIndex < inputs.get_operating_points().size(); ++operatingPointIndex) {
-        auto voltageWaveform = Inputs::get_primary_excitation(inputs.get_operating_point(operatingPointIndex)).get_voltage().value().get_waveform().value();
-        auto currentWaveform = Inputs::get_primary_excitation(inputs.get_operating_point(operatingPointIndex)).get_current().value().get_waveform().value();
-        double frequency = Inputs::get_primary_excitation(inputs.get_operating_point(operatingPointIndex)).get_frequency();
-
-        if (voltageWaveform.get_data().size() != currentWaveform.get_data().size()) {
-            voltageWaveform = Inputs::calculate_sampled_waveform(voltageWaveform, frequency, std::max(voltageWaveform.get_data().size(), currentWaveform.get_data().size()));
-            currentWaveform = Inputs::calculate_sampled_waveform(currentWaveform, frequency, std::max(voltageWaveform.get_data().size(), currentWaveform.get_data().size()));
-        }
-        std::vector<double> voltageWaveformData = voltageWaveform.get_data();
-        std::vector<double> currentWaveformData = currentWaveform.get_data();
-        if (currentWaveformData.size() > settings->get_inputs_number_points_sampled_waveforms() * 2) {
-            largeWaveform = true;
-        }
-        for (size_t i = 0; i < voltageWaveformData.size(); ++i)
-        {
-            powerMeans[operatingPointIndex] += fabs(voltageWaveformData[i] * currentWaveformData[i]);
-        }
-        powerMeans[operatingPointIndex] /= voltageWaveformData.size();
-    }
-
-
-    if (largeWaveform) {
-        models["coreLosses"] = magic_enum::enum_name(CoreLossesModels::STEINMETZ);
-    }
-
-    _maximumPowerMean = *max_element(powerMeans.begin(), powerMeans.end());
-
-    _coreLossesModelSteinmetz = CoreLossesModel::factory(models);
-    _coreLossesModelProprietary = CoreLossesModel::factory(std::map<std::string, std::string>({{"coreLosses", "PROPRIETARY"}}));
-
-    _magnetizingInductance = MagnetizingInductance(models["gapReluctance"]);
-    _models = models;
-}
-
-std::pair<bool, double> MagneticFilterCoreDcAndSkinLosses::evaluate_magnetic(Magnetic* magnetic, Inputs* inputs, std::vector<Outputs>* outputs) {
-    auto core = magnetic->get_core();
-
-    std::string shapeName = core.get_shape_name();
-    if (!((shapeName.rfind("PQI", 0) == 0) || (shapeName.rfind("UI ", 0) == 0))) {
-        auto bobbin = Bobbin::create_quick_bobbin(core);
-        magnetic->get_mutable_coil().set_bobbin(bobbin);
-        auto windingWindows = bobbin.get_processed_description().value().get_winding_windows();
-
-        if (windingWindows[0].get_width()) {
-            if ((windingWindows[0].get_width().value() < 0) || (windingWindows[0].get_width().value() > 1)) {
-                throw std::runtime_error("Something wrong happened in bobbins 1:   windingWindows[0].get_width(): " + std::to_string(static_cast<int>(bool(windingWindows[0].get_width()))) +
-                                         " windingWindows[0].get_width().value(): " + std::to_string(windingWindows[0].get_width().value()) + 
-                                         " shapeName: " + shapeName
-                                         );
-            }
-        }
-    }
-
-    auto currentNumberTurns = magnetic->get_coil().get_functional_description()[0].get_number_turns();
-    NumberTurns numberTurns(currentNumberTurns);
-    std::vector<double> totalLossesPerOperatingPoint;
-    std::vector<CoreLossesOutput> coreLossesPerOperatingPoint;
-    std::vector<WindingLossesOutput> windingLossesPerOperatingPoint;
-    double currentTotalLosses = DBL_MAX;
-    double coreLosses = DBL_MAX;
-    CoreLossesOutput coreLossesOutput;
-    double ohmicAndSkinEffectLosses = DBL_MAX;
-    WindingLossesOutput windingLossesOutput;
-    windingLossesOutput.set_origin(ResultOrigin::SIMULATION);
-    double newTotalLosses = DBL_MAX;
-    auto previousNumberTurnsPrimary = currentNumberTurns;
-
-    size_t iteration = 10;
-
-    Coil coil = magnetic->get_coil();
-
-    for (size_t operatingPointIndex = 0; operatingPointIndex < inputs->get_operating_points().size(); ++operatingPointIndex) {
-        auto operatingPoint = inputs->get_operating_point(operatingPointIndex);
-        double temperature = operatingPoint.get_conditions().get_ambient_temperature();
-        OperatingPointExcitation excitation = operatingPoint.get_excitations_per_winding()[0];
-        size_t numberTimeouts = 0;
-        do {
-            currentTotalLosses = newTotalLosses;
-            auto numberTurnsCombination = numberTurns.get_next_number_turns_combination();
-            coil.get_mutable_functional_description()[0].set_number_turns(numberTurnsCombination[0]);
-            // coil = Coil(coil);
-            settings->set_coil_delimit_and_compact(false);
-            coil.fast_wind();
-
-            auto [magnetizingInductance, magneticFluxDensity] = _magnetizingInductance.calculate_inductance_and_magnetic_flux_density(core, coil, &operatingPoint);
-
-            if (!check_requirement(inputs->get_design_requirements().get_magnetizing_inductance(), magnetizingInductance.get_magnetizing_inductance().get_nominal().value())) {
-                if (resolve_dimensional_values(inputs->get_design_requirements().get_magnetizing_inductance()) < resolve_dimensional_values(magnetizingInductance.get_magnetizing_inductance().get_nominal().value())) {
-                    coil.get_mutable_functional_description()[0].set_number_turns(previousNumberTurnsPrimary);
-                    // coil = Coil(coil);
-                    settings->set_coil_delimit_and_compact(false);
-                    coil.fast_wind();
-                    break;
-                }
-            }
-            else {
-                previousNumberTurnsPrimary = numberTurnsCombination[0];
-            }
-
-            if (!((shapeName.rfind("PQI", 0) == 0) || (shapeName.rfind("UI ", 0) == 0))) {
-                if (!coil.get_turns_description()) {
-                    newTotalLosses = coreLosses;
-                    break;
-                }
-            }
-
-            excitation.set_magnetic_flux_density(magneticFluxDensity);
-            auto coreLossesMethods = core.get_available_core_losses_methods(); 
-            if (std::find(coreLossesMethods.begin(), coreLossesMethods.end(), VolumetricCoreLossesMethodType::STEINMETZ) != coreLossesMethods.end()) {
-                coreLossesOutput = _coreLossesModelSteinmetz->get_core_losses(core, excitation, temperature);
-                coreLosses = coreLossesOutput.get_core_losses();
-            }
-            else {
-                coreLossesOutput = _coreLossesModelProprietary->get_core_losses(core, excitation, temperature);
-                coreLosses = coreLossesOutput.get_core_losses();
-                if (coreLosses < 0) {
-                    break;
-                }
-            }
-
-            if (coreLosses < 0) {
-                throw std::runtime_error("Something wrong happend in core losses calculation for magnetic: " + magnetic->get_manufacturer_info().value().get_reference().value());
-            }
-
-            if (!coil.get_turns_description()) {
-                newTotalLosses = coreLosses;
-                break;
-            }
-
-            if (!((shapeName.rfind("PQI", 0) == 0) || (shapeName.rfind("UI ", 0) == 0))) {
-                windingLossesOutput = _windingOhmicLosses.calculate_ohmic_losses(coil, operatingPoint, temperature);
-                windingLossesOutput = _windingSkinEffectLosses.calculate_skin_effect_losses(coil, temperature, windingLossesOutput, settings->get_harmonic_amplitude_threshold());
-
-                ohmicAndSkinEffectLosses = windingLossesOutput.get_winding_losses();
-                newTotalLosses = coreLosses + ohmicAndSkinEffectLosses;
-                if (ohmicAndSkinEffectLosses < 0) {
-                    throw std::runtime_error("Something wrong happend in ohmic losses calculation for magnetic: " + magnetic->get_manufacturer_info().value().get_reference().value() + " ohmicAndSkinEffectLosses: " + std::to_string(ohmicAndSkinEffectLosses));
-                }
-            }
-            else {
-                newTotalLosses = coreLosses;
-                break;
-            }
-
-            if (newTotalLosses == DBL_MAX) {
-                throw std::runtime_error("Too large losses");
-            }
-
-            iteration--;
-            if (iteration <=0) {
-                numberTimeouts++;
-                break;
-            }
-        }
-        while(newTotalLosses < currentTotalLosses * defaults.coreAdviserThresholdValidity);
-
-
-        if (coreLosses < DBL_MAX && coreLosses > 0) {
-            magnetic->set_coil(coil);
-
-            currentTotalLosses = newTotalLosses;
-            totalLossesPerOperatingPoint.push_back(currentTotalLosses);
-            coreLossesPerOperatingPoint.push_back(coreLossesOutput);
-            windingLossesPerOperatingPoint.push_back(windingLossesOutput);
-        }
-    }
-
-    bool valid = false;
-    double meanTotalLosses = 0;
-    if (totalLossesPerOperatingPoint.size() < inputs->get_operating_points().size()) {
-        return {false, 0.0};
-    }
-    else {
-
-        for (size_t operatingPointIndex = 0; operatingPointIndex < inputs->get_operating_points().size(); ++operatingPointIndex) {
-            meanTotalLosses += totalLossesPerOperatingPoint[operatingPointIndex];
-        }
-        if (meanTotalLosses > DBL_MAX / 2) {
-            throw std::runtime_error("Something wrong happend in core losses calculation for magnetic: " + magnetic->get_manufacturer_info().value().get_reference().value());
-        }
-        meanTotalLosses /= inputs->get_operating_points().size();
-
-        valid = meanTotalLosses < _maximumPowerMean * defaults.coreAdviserMaximumPercentagePowerCoreLosses / defaults.coreAdviserThresholdValidity;
-    }
-
-    if (outputs != nullptr) {
-        for (size_t operatingPointIndex = 0; operatingPointIndex < inputs->get_operating_points().size(); ++operatingPointIndex) {
-            if (outputs->size() < operatingPointIndex + 1) {
-                outputs->push_back(Outputs());
-            }
-            (*outputs)[operatingPointIndex].set_core_losses(coreLossesPerOperatingPoint[operatingPointIndex]);
-            (*outputs)[operatingPointIndex].set_winding_losses(windingLossesPerOperatingPoint[operatingPointIndex]);
-        }
-    }
-
-    return {valid, meanTotalLosses};
-}
-
-MagneticFilterLosses::MagneticFilterLosses(std::map<std::string, std::string> models) {
-    _models = models;
-}
-
-std::pair<bool, double> MagneticFilterLosses::evaluate_magnetic(Magnetic* magnetic, Inputs* inputs, std::vector<Outputs>* outputs) {
-    double scoring = 0;
-
-    for (size_t operatingPointIndex = 0; operatingPointIndex < inputs->get_operating_points().size(); ++operatingPointIndex) {
-        auto operatingPoint = inputs->get_operating_points()[operatingPointIndex];
-        auto temperature = operatingPoint.get_conditions().get_ambient_temperature();
-        auto windingLosses = _magneticSimulator.calculate_winding_losses(operatingPoint, *magnetic, temperature);
-        auto windingLossesValue = windingLosses.get_winding_losses();
-        auto coreLosses = _magneticSimulator.calculate_core_losses(operatingPoint, *magnetic);
-        auto coreLossesValue = coreLosses.get_core_losses();
-        scoring += windingLossesValue + coreLossesValue;
-
-        if (outputs != nullptr) {
-            if (outputs->size() < operatingPointIndex + 1) {
-                outputs->push_back(Outputs());
-            }
-            (*outputs)[operatingPointIndex].set_core_losses(coreLosses);
-            (*outputs)[operatingPointIndex].set_winding_losses(windingLosses);
-        }
-    }
-
-    scoring /= inputs->get_operating_points().size();
-
-    return {true, scoring};
-}
-
-MagneticFilterLossesNoProximity::MagneticFilterLossesNoProximity(std::map<std::string, std::string> models) {
-    _models = models;
-}
-
-std::pair<bool, double> MagneticFilterLossesNoProximity::evaluate_magnetic(Magnetic* magnetic, Inputs* inputs, std::vector<Outputs>* outputs) {
-    double scoring = 0;
-
-    for (size_t operatingPointIndex = 0; operatingPointIndex < inputs->get_operating_points().size(); ++operatingPointIndex) {
-        auto operatingPoint = inputs->get_operating_points()[operatingPointIndex];
-        auto temperature = operatingPoint.get_conditions().get_ambient_temperature();
-        auto windingLosses = _windingOhmicLosses.calculate_ohmic_losses(magnetic->get_coil(), operatingPoint, temperature);
-        windingLosses = _windingSkinEffectLosses.calculate_skin_effect_losses(magnetic->get_coil(), temperature, windingLosses, 0.5);
-        windingLosses = _windingSkinEffectLosses.calculate_skin_effect_losses(magnetic->get_coil(), temperature, windingLosses, 0.5);
-        windingLosses = WindingLosses::combine_turn_losses(windingLosses, magnetic->get_coil());
-        double windingLossesValue = windingLosses.get_winding_losses();
-
-        auto coreLosses = _magneticSimulator.calculate_core_losses(operatingPoint, *magnetic);
-        auto coreLossesValue = coreLosses.get_core_losses();
-        scoring += windingLossesValue + coreLossesValue;
-
-        if (outputs != nullptr) {
-            if (outputs->size() < operatingPointIndex + 1) {
-                outputs->push_back(Outputs());
-            }
-            (*outputs)[operatingPointIndex].set_core_losses(coreLosses);
-            (*outputs)[operatingPointIndex].set_winding_losses(windingLosses);
-        }
-    }
-
-    scoring /= inputs->get_operating_points().size();
-
-    return {true, scoring};
-}
-
-std::pair<bool, double> MagneticFilterDimensions::evaluate_magnetic(Magnetic* magnetic, Inputs* inputs, std::vector<Outputs>* outputs) {
-    auto core = magnetic->get_core();
-
-    auto depth = core.get_depth();
-
-    if (magnetic->get_coil().get_layers_description()) {
-        auto coilDepth = magnetic->get_mutable_core().get_columns()[0].get_depth();
-        auto layers = magnetic->get_coil().get_layers_description().value();
-        for (auto layer : layers) {
-            coilDepth += layer.get_dimensions()[0] * 2;
-        }
-        depth = std::max(depth, coilDepth);
-    }
-
-    double volume = core.get_width() * core.get_height() * depth;
-
-    return {true, volume};
-}
-
-std::pair<bool, double> MagneticFilterCoreMinimumImpedance::evaluate_magnetic(Magnetic* magnetic, Inputs* inputs, std::vector<Outputs>* outputs) {
-    auto core = magnetic->get_core();
-
-    double primaryCurrentRms = 0;
-    for (size_t operatingPointIndex = 0; operatingPointIndex < inputs->get_operating_points().size(); ++operatingPointIndex) {
-        primaryCurrentRms = std::max(primaryCurrentRms, Inputs::get_primary_excitation(inputs->get_operating_point(operatingPointIndex)).get_current().value().get_processed().value().get_rms().value());
-    }
-
-    std::string shapeName = core.get_shape_name();
-    if (!((shapeName.rfind("PQI", 0) == 0) || (shapeName.rfind("UI ", 0) == 0))) {
-        auto bobbin = Bobbin::create_quick_bobbin(core);
-        magnetic->get_mutable_coil().set_bobbin(bobbin);
-        auto windingWindows = bobbin.get_processed_description().value().get_winding_windows();
-
-        if (windingWindows[0].get_width()) {
-            if ((windingWindows[0].get_width().value() < 0) || (windingWindows[0].get_width().value() > 1)) {
-                throw std::runtime_error("Something wrong happened in bobbins 1:   windingWindows[0].get_width(): " + std::to_string(static_cast<int>(bool(windingWindows[0].get_width()))) +
-                                         " windingWindows[0].get_width().value(): " + std::to_string(windingWindows[0].get_width().value()) + 
-                                         " shapeName: " + shapeName
-                                         );
-            }
-        }
-    }
-
-    auto currentNumberTurns = magnetic->get_coil().get_functional_description()[0].get_number_turns();
-    NumberTurns numberTurns(currentNumberTurns);
-
-    Coil coil = magnetic->get_coil();
-
-    double conductingArea = primaryCurrentRms / defaults.maximumCurrentDensity;
-    auto wire = Wire::get_wire_for_conducting_area(conductingArea, defaults.ambientTemperature, false);
-    coil.get_mutable_functional_description()[0].set_wire(wire);
-    coil.unwind();
-
-    if (!inputs->get_design_requirements().get_minimum_impedance()) {
-        throw std::runtime_error("Minimum impedance missing from requirements");
-    }
-
-    auto minimumImpedanceRequirement = inputs->get_design_requirements().get_minimum_impedance().value();
-    auto windingWindowArea = magnetic->get_mutable_coil().resolve_bobbin().get_winding_window_area();
-
-    bool validDesign = true;
-    bool validMaterial = true;
-    double totalImpedanceExtra;
-    int timeout = 100;
-    do {
-        totalImpedanceExtra = 0;
-        validDesign = true;
-        auto numberTurnsCombination = numberTurns.get_next_number_turns_combination();
-
-        if (numberTurnsCombination[0] * std::numbers::pi * pow(resolve_dimensional_values(wire.get_outer_diameter().value()) / 2, 2) >= windingWindowArea) {
-            validMaterial = false;
-            break;
-        }
-        coil.get_mutable_functional_description()[0].set_number_turns(numberTurnsCombination[0]);
-        auto selfResonantFrequency = _impedanceModel.calculate_self_resonant_frequency(core, coil);
-
-        for (auto impedanceAtFrequency : minimumImpedanceRequirement) {
-            auto frequency = impedanceAtFrequency.get_frequency();
-            if (frequency > 0.25 * selfResonantFrequency) {  // hardcoded 20% of SRF
-                validDesign = false;
-                break;
-            }
-        }
-
-        if (!validDesign) {
-            break;
-        }
-
-        for (auto impedanceAtFrequency : minimumImpedanceRequirement) {
-            auto frequency = impedanceAtFrequency.get_frequency();
-            auto minimumImpedanceRequired = impedanceAtFrequency.get_impedance();
-            try {
-                auto impedance = abs(_impedanceModel.calculate_impedance(core, coil, frequency));
-                if (impedance < minimumImpedanceRequired.get_magnitude()) {
-                    validDesign = false;
-                    break;
-                }
-                else {
-                    totalImpedanceExtra += (impedance - minimumImpedanceRequired.get_magnitude());
-                }
-
-            }
-            catch (const missing_material_data_exception &exc) {
-                validMaterial = false;
-            }
-        }
-
-        timeout--;
-    }
-    while(!validDesign && validMaterial && timeout > 0);
-
-
-
-    if (validDesign && validMaterial) {
-        coil.fast_wind();
-
-    }
-
-    bool valid = coil.are_sections_and_layers_fitting() && coil.get_turns_description();
-    
-    magnetic->set_coil(std::move(coil));
-
-    return {valid, totalImpedanceExtra};
-}
-
-MagneticFilterAreaNoParallels::MagneticFilterAreaNoParallels(int maximumNumberParallels) {
-    _maximumNumberParallels = maximumNumberParallels;
-}
-
-std::pair<bool, double> MagneticFilterAreaNoParallels::evaluate_magnetic(Magnetic* magnetic, Inputs* inputs, std::vector<Outputs>* outputs) {
-    bool valid = true;
-    double scoring = 0;
-    for (auto winding : magnetic->get_coil().get_functional_description()) {
-        auto section = magnetic->get_mutable_coil().get_sections_by_winding(winding.get_name())[0];
-        auto [auxValid, auxScoring] = evaluate_magnetic(winding, section);
-        valid &= auxValid;
-        scoring += auxScoring;
-    }
-    scoring /= magnetic->get_coil().get_functional_description().size();
-
-    return {valid, scoring};
-}
-
-std::pair<bool, double> MagneticFilterAreaNoParallels::evaluate_magnetic(CoilFunctionalDescription winding, Section section) {
-    auto wire = Coil::resolve_wire(winding);
-
-    if (wire.get_type() == WireType::FOIL && winding.get_number_parallels() * winding.get_number_turns() > _maximumNumberParallels) {
-        return {false, 0.0};
-    }
-
-    if (!section.get_coordinate_system() || section.get_coordinate_system().value() == CoordinateSystem::CARTESIAN) {
-        if (wire.get_maximum_outer_width() < section.get_dimensions()[0] && wire.get_maximum_outer_height() < section.get_dimensions()[1]) {
-            return {true, 0.0};
-        }
-        else {
-            return {false, 0.0};
-        }
-    }
-    else {
-        double wireAngle = wound_distance_to_angle(wire.get_maximum_outer_height(), wire.get_maximum_outer_width());
-
-        if (wire.get_maximum_outer_width() < section.get_dimensions()[0] && wireAngle < section.get_dimensions()[1]) {
-            return {true, 0.0};
-        }
-        else {
-            return {false, 0.0};
-        }
-    }
-}
-
-std::pair<bool, double> MagneticFilterAreaWithParallels::evaluate_magnetic(Magnetic* magnetic, Inputs* inputs, std::vector<Outputs>* outputs) {
-    bool valid = true;
-    double scoring = 0;
-
-    for (auto winding : magnetic->get_coil().get_functional_description()) {
-        auto sections = magnetic->get_mutable_coil().get_sections_by_winding(winding.get_name());
-        auto section = sections[0];
-        double sectionArea;
-        if (!section.get_coordinate_system() || section.get_coordinate_system().value() == CoordinateSystem::CARTESIAN) {
-            sectionArea = section.get_dimensions()[0] * section.get_dimensions()[1];
-        }
-        else {
-            sectionArea = std::numbers::pi * pow(section.get_dimensions()[0], 2) * section.get_dimensions()[1] / 360;
-        }
-        auto [auxValid, auxScoring] = evaluate_magnetic(winding, section, sections.size(), sectionArea, false);
-        valid &= auxValid;
-        scoring += auxScoring;
-    }
-    scoring /= magnetic->get_coil().get_functional_description().size();
-
-    return {valid, scoring};
-}
-
-std::pair<bool, double> MagneticFilterAreaWithParallels::evaluate_magnetic(CoilFunctionalDescription winding, Section section, double numberSections, double sectionArea, bool allowNotFit) {
-    auto wire = Coil::resolve_wire(winding);
-    if (!Coil::resolve_wire(winding).get_conducting_area()) {
-        throw std::runtime_error("Conducting area is missing");
-    }
-    auto neededOuterAreaNoCompact = wire.get_maximum_outer_width() * wire.get_maximum_outer_height();
-
-    neededOuterAreaNoCompact *= winding.get_number_parallels() * winding.get_number_turns() / numberSections;
-
-    if (neededOuterAreaNoCompact < sectionArea) {
-        // double scoring = (section.get_dimensions()[0] * section.get_dimensions()[1]) - neededOuterAreaNoCompact;
-        return {true, 1.0};
-    }
-    else if (allowNotFit) {
-        double extra = (neededOuterAreaNoCompact - sectionArea) / sectionArea;
-        if (extra < 0.5) {
-            return {true, extra};
-        }
-        else {
-            return {false, 0.0};
-        }
-    }
-    else {
-        return {false, 0.0};
-    }
-}
-
-std::pair<bool, double> MagneticFilterEffectiveResistance::evaluate_magnetic(Magnetic* magnetic, Inputs* inputs, std::vector<Outputs>* outputs) {
-    bool valid = true;
-    double scoring = 0;
-    for (size_t windingIndex = 0; windingIndex < magnetic->get_coil().get_functional_description().size(); ++windingIndex) {
-        auto winding = magnetic->get_coil().get_functional_description()[windingIndex];
-        auto maximumEffectiveFrequency = inputs->get_maximum_current_effective_frequency(windingIndex);
-        auto temperature = inputs->get_maximum_temperature();
-        auto [auxValid, auxScoring] = evaluate_magnetic(winding, maximumEffectiveFrequency, temperature);
-        valid &= auxValid;
-        scoring += auxScoring;
-    }
-    scoring /= magnetic->get_coil().get_functional_description().size();
-
-    return {valid, scoring};
-}
-
-std::pair<bool, double> MagneticFilterEffectiveResistance::evaluate_magnetic(CoilFunctionalDescription winding, double effectivefrequency, double temperature) {
-    auto wire = Coil::resolve_wire(winding);
-
-    double effectiveResistancePerMeter = WindingLosses::calculate_effective_resistance_per_meter(wire, effectivefrequency, temperature);
-
-    double valid = true;
-    // double valid = effectiveResistancePerMeter < defaults.maximumEffectiveCurrentDensity;
-
-    return {valid, effectiveResistancePerMeter};
-}
-
-std::pair<bool, double> MagneticFilterProximityFactor::evaluate_magnetic(Magnetic* magnetic, Inputs* inputs, std::vector<Outputs>* outputs) {
-    bool valid = true;
-    double scoring = 0;
-    for (size_t windingIndex = 0; windingIndex < magnetic->get_coil().get_functional_description().size(); ++windingIndex) {
-        auto winding = magnetic->get_coil().get_functional_description()[windingIndex];
-        auto maximumEffectiveFrequency = inputs->get_maximum_current_effective_frequency(windingIndex);
-        auto temperature = inputs->get_maximum_temperature();
-        double effectiveSkinDepth = WindingSkinEffectLosses::calculate_skin_depth("copper", maximumEffectiveFrequency, temperature);
-        auto [auxValid, auxScoring] = evaluate_magnetic(winding, effectiveSkinDepth, temperature);
-        valid &= auxValid;
-        scoring += auxScoring;
-    }
-    scoring /= magnetic->get_coil().get_functional_description().size();
-
-    return {valid, scoring};
-}
-
-std::pair<bool, double> MagneticFilterProximityFactor::evaluate_magnetic(CoilFunctionalDescription winding, double effectiveSkinDepth, double temperature) {
-    auto wire = Coil::resolve_wire(winding);
-
-    if (!wire.get_number_conductors()) {
-        wire.set_number_conductors(1);
-    }
-    double proximityFactor = wire.get_minimum_conducting_dimension() / effectiveSkinDepth * pow(wire.get_number_conductors().value() * winding.get_number_parallels() * winding.get_number_turns(), 2);
-    // proximityFactor = wire.get_minimum_conducting_dimension() / effectiveSkinDepth * pow(winding.get_number_parallels() / (std::max(wire.get_maximum_outer_width(), wire.get_maximum_outer_height())), 2);
-
-    double valid = true;
-    // double valid = effectiveResistancePerMeter < defaults.maximumEffectiveCurrentDensity;
-
-    return {valid, proximityFactor};
-}
-
-std::pair<bool, double> MagneticFilterSolidInsulationRequirements::evaluate_magnetic(Magnetic* magnetic, Inputs* inputs, std::vector<Outputs>* outputs) {
-    bool valid = false;
-    double scoring = 0;
-    auto core = magnetic->get_core();
-    auto coreType = core.get_functional_description().get_type();
-    auto patterns = Coil::get_patterns(*inputs, coreType);
-    auto repetitions = Coil::get_repetitions(*inputs, coreType);
-
-    for (auto repetition : repetitions) {
-        for (auto pattern : patterns) {
-            auto aux = magnetic->get_mutable_coil().check_pattern_and_repetitions_integrity(pattern, repetition);
-            pattern = aux.first;
-            repetition = aux.second;
-            auto combinationsSolidInsulationRequirementsForWires = InsulationCoordinator::get_solid_insulation_requirements_for_wires(*inputs, pattern, repetition);
-            for(size_t insulationIndex = 0; insulationIndex < combinationsSolidInsulationRequirementsForWires.size(); ++insulationIndex) {
-                auto solidInsulationRequirementsForWires = combinationsSolidInsulationRequirementsForWires[insulationIndex];
-                bool combinationValid = true;
-                double combinationScoring = 0;
-                for (size_t windingIndex = 0; windingIndex < magnetic->get_coil().get_functional_description().size(); ++windingIndex) {
-                    auto winding = magnetic->get_coil().get_functional_description()[windingIndex];
-                    auto [auxValid, auxScoring] = evaluate_magnetic(winding, solidInsulationRequirementsForWires[windingIndex]);
-                    combinationValid &= auxValid;
-                    combinationScoring += auxScoring;
-                }
-
-                valid |= combinationValid;
-                if (valid) {
-                    scoring = std::max(scoring, combinationScoring);
-                    return {valid, scoring};
-                }
-            }
-        }
-    }
-    return {valid, scoring};
-}
-
-std::pair<bool, double> MagneticFilterSolidInsulationRequirements::evaluate_magnetic(CoilFunctionalDescription winding, WireSolidInsulationRequirements wireSolidInsulationRequirements) {
-    auto wire = Coil::resolve_wire(winding);
-
-    if (wire.get_type() == WireType::FOIL || wire.get_type() == WireType::PLANAR) {
-        return {true, 0.0};
-    }
-
-    if (!wire.resolve_coating()) {
-        return {false, 0.0};
-    }
-
-    auto coating = wire.resolve_coating().value();
-
-    if (wire.get_type() == WireType::LITZ) {
-        auto strand = wire.resolve_strand();
-        coating = Wire::resolve_coating(strand).value();
-    }
-
-    if (!coating.get_breakdown_voltage()) {
-        throw std::runtime_error("Wire " + wire.get_name().value() + " is missing breakdown voltage");
-    }
-
-    if (coating.get_breakdown_voltage().value() < wireSolidInsulationRequirements.get_minimum_breakdown_voltage()) {
-        return {false, 0.0};
-    }
-
-    if (wireSolidInsulationRequirements.get_minimum_grade() && coating.get_grade()) {
-        if (coating.get_grade().value() < wireSolidInsulationRequirements.get_minimum_grade().value()) {
-            return {false, 0.0};
-        }
-    }
-    else if (wireSolidInsulationRequirements.get_minimum_number_layers() && coating.get_number_layers()) {
-        if (coating.get_number_layers().value() < wireSolidInsulationRequirements.get_minimum_number_layers().value()) {
-            return {false, 0.0};
-        }
-    }
-    else if (wireSolidInsulationRequirements.get_minimum_number_layers() || wireSolidInsulationRequirements.get_minimum_grade()) {
-        return {false, 0.0};
-    }
-    
-    if (wireSolidInsulationRequirements.get_maximum_grade() && coating.get_grade()) {
-        if (coating.get_grade().value() > wireSolidInsulationRequirements.get_maximum_grade().value()) {
-            return {false, 0.0};
-        }
-    }
-    else if (wireSolidInsulationRequirements.get_maximum_number_layers() && coating.get_number_layers()) {
-        if (coating.get_number_layers().value() > wireSolidInsulationRequirements.get_maximum_number_layers().value()) {
-            return {false, 0.0};
-        }
-    }
-    else if (wireSolidInsulationRequirements.get_maximum_number_layers() || wireSolidInsulationRequirements.get_maximum_grade()) {
-        return {false, 0.0};
-    }
-
-    double scoring = 0;
-    if (wireSolidInsulationRequirements.get_minimum_breakdown_voltage() > 0) {
-        scoring = wireSolidInsulationRequirements.get_minimum_breakdown_voltage() - coating.get_breakdown_voltage().value();
-    }
-
-    return {true, scoring};
-}
-
-std::pair<bool, double> MagneticFilterTurnsRatios::evaluate_magnetic(Magnetic* magnetic, Inputs* inputs, std::vector<Outputs>* outputs) {
-    bool valid = true;
-    double scoring = 0;
-    if (inputs->get_design_requirements().get_turns_ratios().size() > 0) {
-        auto magneticTurnsRatios = magnetic->get_turns_ratios();
-        if (magneticTurnsRatios.size() != inputs->get_design_requirements().get_turns_ratios().size()) {
-            return {false, 0.0};
-        }
-        for (size_t i = 0; i < inputs->get_design_requirements().get_turns_ratios().size(); ++i) {
-            auto turnsRatioRequirement = inputs->get_design_requirements().get_turns_ratios()[i];
-            // TODO: Try all combinations of turns ratios, not just the default order
-            if (!check_requirement(turnsRatioRequirement, magneticTurnsRatios[i])) {
-                return {false, 0.0};
-            }
-            scoring += abs(resolve_dimensional_values(turnsRatioRequirement) - resolve_dimensional_values(magneticTurnsRatios[i]));
-        }
-    }
-    return {valid, scoring};
-}
-
-std::pair<bool, double> MagneticFilterMaximumDimensions::evaluate_magnetic(Magnetic* magnetic, Inputs* inputs, std::vector<Outputs>* outputs) {
-    bool valid = true;
-    double scoring = 0;
-    if (inputs->get_design_requirements().get_maximum_dimensions()) {
-        auto maximumDimensions = inputs->get_design_requirements().get_maximum_dimensions().value();
-        auto magneticDimensions = magnetic->get_maximum_dimensions();
-        scoring = sqrt(pow(maximumDimensions.get_width().value() - magneticDimensions[0], 2) + pow(maximumDimensions.get_height().value() - magneticDimensions[1], 2)+ pow(maximumDimensions.get_depth().value() - magneticDimensions[2], 2));
-        if (!magnetic->fits(maximumDimensions, true)) {
-            valid = false;
-        }
-    }
-    return {valid, scoring};
-}
-
-std::pair<bool, double> MagneticFilterSaturation::evaluate_magnetic(Magnetic* magnetic, Inputs* inputs, std::vector<Outputs>* outputs) {
-    bool valid = true;
-    double scoring = 0;
-
-    for (auto operatingPoint : inputs->get_operating_points()) {
-        OpenMagnetics::MagnetizingInductance magnetizingInductanceObj;
-        auto magneticFluxDensity = magnetizingInductanceObj.calculate_inductance_and_magnetic_flux_density(magnetic->get_core(), magnetic->get_coil(), &operatingPoint).second;
-        auto magneticFluxDensityPeak = magneticFluxDensity.get_processed().value().get_peak().value();
-
-        auto magneticFluxDensitySaturation = magnetic->get_mutable_core().get_magnetic_flux_density_saturation(operatingPoint.get_conditions().get_ambient_temperature());
-        scoring += fabs(magneticFluxDensitySaturation - magneticFluxDensityPeak);
-        if (magneticFluxDensityPeak > magneticFluxDensitySaturation) {
-            return {false, 0.0};
-        }
-    }
-
-    scoring /= inputs->get_operating_points().size();
-
-    return {valid, scoring};
-}
-
-std::pair<bool, double> MagneticFilterDcCurrentDensity::evaluate_magnetic(Magnetic* magnetic, Inputs* inputs, std::vector<Outputs>* outputs) {
-    bool valid = true;
-    double scoring = 0;
-
-    for (auto operatingPoint : inputs->get_operating_points()) {
-        for (size_t windingIndex = 0; windingIndex < magnetic->get_mutable_coil().get_functional_description().size(); ++windingIndex) {
-            auto excitation = operatingPoint.get_excitations_per_winding()[windingIndex];
-            if (!excitation.get_current()) {
-                throw std::runtime_error("Current is missing in excitation");
-            }
-            auto current = excitation.get_current().value();
-            auto wire = magnetic->get_mutable_coil().resolve_wire(windingIndex);
-            auto dcCurrentDensity = wire.calculate_dc_current_density(current);
-
-            scoring += fabs(defaults.maximumCurrentDensity - dcCurrentDensity);
-            if (dcCurrentDensity > defaults.maximumCurrentDensity) {
-                return {false, 0.0};
-            }
-        }
-    }
-
-    scoring /= inputs->get_operating_points().size();
-
-    return {valid, scoring};
-}
-
-std::pair<bool, double> MagneticFilterEffectiveCurrentDensity::evaluate_magnetic(Magnetic* magnetic, Inputs* inputs, std::vector<Outputs>* outputs) {
-    bool valid = true;
-    double scoring = 0;
-
-    for (auto operatingPoint : inputs->get_operating_points()) {
-        for (size_t windingIndex = 0; windingIndex < magnetic->get_mutable_coil().get_functional_description().size(); ++windingIndex) {
-            auto excitation = operatingPoint.get_excitations_per_winding()[windingIndex];
-            if (!excitation.get_current()) {
-                throw std::runtime_error("Current is missing in excitation");
-            }
-            auto current = excitation.get_current().value();
-            auto wire = magnetic->get_mutable_coil().resolve_wire(windingIndex);
-            auto effectiveCurrentDensity = wire.calculate_effective_current_density(current, operatingPoint.get_conditions().get_ambient_temperature());
-
-            scoring += fabs(defaults.maximumEffectiveCurrentDensity - effectiveCurrentDensity);
-            // if (effectiveCurrentDensity > defaults.maximumEffectiveCurrentDensity) {
-                // return {false, 0.0};
-            // }
-        }
-    }
-
-    scoring /= inputs->get_operating_points().size();
-
-    return {valid, scoring};
-}
-
-std::pair<bool, double> MagneticFilterImpedance::evaluate_magnetic(Magnetic* magnetic, Inputs* inputs, std::vector<Outputs>* outputs) {
-    bool valid = true;
-    double scoring = 0;
-
-    if (inputs->get_design_requirements().get_minimum_impedance()) {
-        auto impedanceRequirement = inputs->get_design_requirements().get_minimum_impedance().value();
-        for (auto impedanceAtFrequency : impedanceRequirement) {
-            auto impedance = OpenMagnetics::Impedance().calculate_impedance(*magnetic, impedanceAtFrequency.get_frequency());
-            scoring += fabs(impedanceAtFrequency.get_impedance().get_magnitude() - abs(impedance));
-
-            if (impedanceAtFrequency.get_impedance().get_magnitude() > abs(impedance)) {
-                valid = false;
-            }
-        }
-        scoring /= impedanceRequirement.size();
-    }
-    if (inputs->get_operating_points().size() > 0) {
-        for (size_t operatingPointIndex = 0; operatingPointIndex < inputs->get_operating_points().size(); ++operatingPointIndex) {
-            auto operatingPoint = inputs->get_operating_points()[operatingPointIndex];
-            auto impedance = OpenMagnetics::Impedance().calculate_impedance(*magnetic, operatingPoint.get_excitations_per_winding()[0].get_frequency());
-            scoring += 1.0 / abs(impedance);
-                
-            if (outputs != nullptr) {
-                if (outputs->size() < operatingPointIndex + 1) {
-                    outputs->push_back(Outputs());
-                }
-                ImpedanceOutput impedanceOutput;
-                ImpedanceMatrixAtFrequency impedanceMatrixAtFrequency;
-                DimensionWithTolerance impedanceDimension;
-                impedanceDimension.set_nominal(abs(impedance));
-                impedanceMatrixAtFrequency.set_frequency(operatingPoint.get_excitations_per_winding()[0].get_frequency());
-                impedanceMatrixAtFrequency.set_magnitude({{impedanceDimension}});
-                std::vector<ImpedanceMatrixAtFrequency> impedanceMatrixPerFrequency;
-                impedanceMatrixPerFrequency.push_back(impedanceMatrixAtFrequency);
-                impedanceOutput.set_impedance_matrix(impedanceMatrixPerFrequency);
-                (*outputs)[operatingPointIndex].set_impedance(impedanceOutput);
-            }
-        }
-    }
-    else {
-        auto impedance = OpenMagnetics::Impedance().calculate_impedance(*magnetic, defaults.measurementFrequency);
-        scoring += 1.0 / abs(impedance);
-    }
-
-    return {valid, scoring};
-}
-
-std::pair<bool, double> MagneticFilterMagnetizingInductance::evaluate_magnetic(Magnetic* magnetic, Inputs* inputs, std::vector<Outputs>* outputs) {
-    bool valid = true;
-    double scoring = 0;
-
-    for (size_t operatingPointIndex = 0; operatingPointIndex < inputs->get_operating_points().size(); ++operatingPointIndex) {
-        auto operatingPoint = inputs->get_operating_points()[operatingPointIndex];
-        OpenMagnetics::MagnetizingInductance magnetizingInductanceModel("ZHANG");
-        auto aux = magnetizingInductanceModel.calculate_inductance_from_number_turns_and_gapping(magnetic->get_mutable_core(), magnetic->get_mutable_coil(), &operatingPoint);
-        double magnetizingInductance = resolve_dimensional_values(aux.get_magnetizing_inductance());
-        scoring += fabs(resolve_dimensional_values(inputs->get_design_requirements().get_magnetizing_inductance()) - magnetizingInductance);
-
-        if (!check_requirement(inputs->get_design_requirements().get_magnetizing_inductance(), magnetizingInductance)) {
-            valid = false;
-        }
-        else {
-            if (outputs != nullptr) {
-                if (outputs->size() < operatingPointIndex + 1) {
-                    outputs->push_back(Outputs());
-                }
-                (*outputs)[operatingPointIndex].set_magnetizing_inductance(aux);
-            }
-        }
-    }
-
-    scoring /= inputs->get_operating_points().size();
-
-    return {valid, scoring};
-}
-
-MagneticFilterFringingFactor::MagneticFilterFringingFactor(Inputs inputs, std::map<std::string, std::string> models) {
-    _models = models;
-    _magneticEnergy = MagneticEnergy(models);
-    _requiredMagneticEnergy = resolve_dimensional_values(_magneticEnergy.calculate_required_magnetic_energy(inputs));
-    _reluctanceModel = ReluctanceModel::factory(magic_enum::enum_cast<OpenMagnetics::ReluctanceModels>(_models["gapReluctance"]).value());
-}
-
-MagneticFilterFringingFactor::MagneticFilterFringingFactor(Inputs inputs) {
-    _requiredMagneticEnergy = resolve_dimensional_values(_magneticEnergy.calculate_required_magnetic_energy(inputs));
-    _reluctanceModel = ReluctanceModel::factory();
-}
-
-std::pair<bool, double> MagneticFilterFringingFactor::evaluate_magnetic(Magnetic* magnetic, Inputs* inputs, std::vector<Outputs>* outputs) {
-    auto core = magnetic->get_core();
-
-    if (core.get_shape_family() == CoreShapeFamily::T) {
-        return {true, 1};
-    }
-    else if (core.get_gapping().size() == 0) {
-        return {true, 1};
-    }
-    else {
-        double maximumGapLength = _reluctanceModel->get_gapping_by_fringing_factor(core, _fringingFactorLitmit);
-        double gapLength = core.get_gapping()[0].get_length();
-        if (gapLength > maximumGapLength) {
-            return {false, 1};
-        }
-        else {
-            return {true, 1};
-        }
-    }
-}
-
-std::pair<bool, double> MagneticFilterSkinLossesDensity::evaluate_magnetic(Magnetic* magnetic, Inputs* inputs, std::vector<Outputs>* outputs) {
-    bool valid = true;
-    double scoring = 0;
-    auto temperature = inputs->get_maximum_temperature();
-
-    for (auto operatingPoint : inputs->get_operating_points()) {
-        for (size_t windingIndex = 0; windingIndex < magnetic->get_mutable_coil().get_functional_description().size(); ++windingIndex) {
-            auto excitation = operatingPoint.get_excitations_per_winding()[windingIndex];
-            if (!excitation.get_current()) {
-                throw std::runtime_error("Current is missing in excitation");
-            }
-            auto current = excitation.get_current().value();
-            auto winding = magnetic->get_coil().get_functional_description()[windingIndex];
-            auto [auxValid, auxScoring] = evaluate_magnetic(winding, current, temperature);
-            valid &= auxValid;
-            scoring += auxScoring;
-        }
-    }
-
-    scoring /= inputs->get_operating_points().size();
-
-    return {valid, scoring};
-}
-
-std::pair<bool, double> MagneticFilterSkinLossesDensity::evaluate_magnetic(CoilFunctionalDescription winding, SignalDescriptor current, double temperature) {
-    auto wire = Coil::resolve_wire(winding);
-    double skinEffectLossesPerMeter = WindingSkinEffectLosses::calculate_skin_effect_losses_per_meter(wire, current, temperature).first;
-    double valid = true;
-    return {valid, skinEffectLossesPerMeter};
-}
-
-std::pair<bool, double> MagneticFilterVolume::evaluate_magnetic(Magnetic* magnetic, Inputs* inputs, std::vector<Outputs>* outputs) {
-    auto maximumDimensions = magnetic->get_maximum_dimensions();
-    double volume = maximumDimensions[0] * maximumDimensions[1] * maximumDimensions[2];
-    return {true, volume};
-}
-
-std::pair<bool, double> MagneticFilterArea::evaluate_magnetic(Magnetic* magnetic, Inputs* inputs, std::vector<Outputs>* outputs) {
-    auto maximumDimensions = magnetic->get_maximum_dimensions();
-    double area = maximumDimensions[0] * maximumDimensions[2];
-    return {true, area};
-}
-
-std::pair<bool, double> MagneticFilterHeight::evaluate_magnetic(Magnetic* magnetic, Inputs* inputs, std::vector<Outputs>* outputs) {
-    auto maximumDimensions = magnetic->get_maximum_dimensions();
-    double height = maximumDimensions[1];
-    return {true, height};
-}
-
-std::pair<bool, double> MagneticFilterTemperatureRise::evaluate_magnetic(Magnetic* magnetic, Inputs* inputs, std::vector<Outputs>* outputs) {
-    auto previousLosses = get_scoring(magnetic->get_reference(), MagneticFilters::LOSSES_NO_PROXIMITY);
-    double losses = 0;
-
-    if (previousLosses) {
-        losses = previousLosses.value();
-    }
-    else {
-        auto aux = _magneticFilterLossesNoProximity.evaluate_magnetic(magnetic, inputs, outputs);
-        losses = aux.second;
-    }
-
-    auto coreTemperatureModel = CoreTemperatureModel::factory(defaults.coreTemperatureModelDefault);
-
-    auto coreTemperature = coreTemperatureModel->get_core_temperature(magnetic->get_core(), losses, defaults.ambientTemperature);
-    double calculatedTemperature = coreTemperature.get_maximum_temperature();
-
-    return {true, calculatedTemperature};
-}
-
-std::pair<bool, double> MagneticFilterLossesTimesVolume::evaluate_magnetic(Magnetic* magnetic, Inputs* inputs, std::vector<Outputs>* outputs) {
-    auto previousLosses = get_scoring(magnetic->get_reference(), MagneticFilters::LOSSES);
-    double losses = 0;
-    if (previousLosses) {
-        losses = previousLosses.value();
-    }
-    else {
-        auto aux = MagneticFilterLosses().evaluate_magnetic(magnetic, inputs, outputs);
-        losses = aux.second;
-    }
-    auto [volumeValid, volumeScoring] = MagneticFilterVolume().evaluate_magnetic(magnetic, inputs, outputs);
-    return {true, losses * volumeScoring};
-}
- 
-std::pair<bool, double> MagneticFilterVolumeTimesTemperatureRise::evaluate_magnetic(Magnetic* magnetic, Inputs* inputs, std::vector<Outputs>* outputs) {
-    auto previousTemperatureRise = get_scoring(magnetic->get_reference(), MagneticFilters::TEMPERATURE_RISE);
-    double temperature = 0;
-    if (previousTemperatureRise) {
-        temperature = previousTemperatureRise.value();
-    }
-    else {
-        auto aux = _magneticFilterTemperatureRise.evaluate_magnetic(magnetic, inputs, outputs);
-        temperature = aux.second;
-    }
-
-    auto [volumeValid, volumeScoring] = MagneticFilterVolume().evaluate_magnetic(magnetic, inputs, outputs);
-    return {true, volumeScoring * temperature};
-}
-
-std::pair<bool, double> MagneticFilterLossesTimesVolumeTimesTemperatureRise::evaluate_magnetic(Magnetic* magnetic, Inputs* inputs, std::vector<Outputs>* outputs) {
-    auto previousLosses = get_scoring(magnetic->get_reference(), MagneticFilters::LOSSES);
-    double losses = 0;
-    if (previousLosses) {
-        losses = previousLosses.value();
-    }
-    else {
-        auto aux = MagneticFilterLosses().evaluate_magnetic(magnetic, inputs, outputs);
-        losses = aux.second;
-    }
-    auto previousTemperatureRise = get_scoring(magnetic->get_reference(), MagneticFilters::TEMPERATURE_RISE);
-    double temperature = 0;
-    if (previousTemperatureRise) {
-        temperature = previousTemperatureRise.value();
-    }
-    else {
-        auto aux = _magneticFilterTemperatureRise.evaluate_magnetic(magnetic, inputs, outputs);
-        temperature = aux.second;
-    }
-
-    auto [volumeValid, volumeScoring] = MagneticFilterVolume().evaluate_magnetic(magnetic, inputs, outputs);
-    return {true, losses * volumeScoring * temperature};
-}
-
-std::pair<bool, double> MagneticFilterLossesNoProximityTimesVolume::evaluate_magnetic(Magnetic* magnetic, Inputs* inputs, std::vector<Outputs>* outputs) {
-    auto previousLosses = get_scoring(magnetic->get_reference(), MagneticFilters::LOSSES_NO_PROXIMITY);
-    double losses = 0;
-    if (previousLosses) {
-        losses = previousLosses.value();
-    }
-    else {
-        auto aux = _magneticFilterLossesNoProximity.evaluate_magnetic(magnetic, inputs, outputs);
-        losses = aux.second;
-    }
-    auto [volumeValid, volumeScoring] = MagneticFilterVolume().evaluate_magnetic(magnetic, inputs, outputs);
-    return {true, losses * volumeScoring};
-}
-
-std::pair<bool, double> MagneticFilterLossesNoProximityTimesVolumeTimesTemperatureRise::evaluate_magnetic(Magnetic* magnetic, Inputs* inputs, std::vector<Outputs>* outputs) {
-    auto previousLosses = get_scoring(magnetic->get_reference(), MagneticFilters::LOSSES_NO_PROXIMITY);
-    double losses = 0;
-    if (previousLosses) {
-        losses = previousLosses.value();
-    }
-    else {
-        auto aux = _magneticFilterLossesNoProximity.evaluate_magnetic(magnetic, inputs, outputs);
-        losses = aux.second;
-    }
-    auto previousTemperatureRise = get_scoring(magnetic->get_reference(), MagneticFilters::TEMPERATURE_RISE);
-    double temperature = 0;
-    if (previousTemperatureRise) {
-        temperature = previousTemperatureRise.value();
-    }
-    else {
-        auto aux = _magneticFilterTemperatureRise.evaluate_magnetic(magnetic, inputs, outputs);
-        temperature = aux.second;
-    }
-
-    auto [volumeValid, volumeScoring] = MagneticFilterVolume().evaluate_magnetic(magnetic, inputs, outputs);
-    return {true, losses * volumeScoring * temperature};
-}
-
-<<<<<<< HEAD
-
-std::pair<bool, double> MagnetomotiveForce::evaluate_magnetic(Magnetic* magnetic, Inputs* inputs, std::vector<Outputs>* outputs) {
-    auto coil = magnetic->get_coil();
-    double maximumMagnetomotiveForce = 0;
-    for (size_t operatingPointIndex = 0; operatingPointIndex < inputs->get_operating_points().size(); ++operatingPointIndex) {
-        std::vector<double> currentRmsPerParallelPerWinding;
-        for (size_t windingIndex = 0; windingIndex < magnetic->get_mutable_coil().get_functional_description().size(); ++windingIndex) {
-            auto excitation = inputs->get_operating_points()[operatingPointIndex].get_excitations_per_winding()[windingIndex];
-            if (!excitation.get_current()) {
-                throw std::runtime_error("Current is missing in excitation");
-            }
-            if (!excitation.get_current()->get_processed()) {
-                throw std::runtime_error("Current is not processed");
-            }
-            if (!excitation.get_current()->get_processed()->get_rms()) {
-                throw std::runtime_error("Current RMS is not processed");
-            }
-            auto currentRms = excitation.get_current()->get_processed()->get_rms().value();
-            currentRmsPerParallelPerWinding.push_back(currentRms / coil.get_functional_description()[windingIndex].get_number_parallels());
-            if (!coil.get_layers_description()) {
-                throw std::runtime_error("Coil not wound");
-            }
-        }
-        std::vector<double> magnetomotiveForcePerLayer;
-        magnetomotiveForcePerLayer.push_back(0);
-        auto layers = coil.get_layers_description().value();
-        for (auto layer : layers) {
-            double magnetomotiveForceThisLayer = magnetomotiveForcePerLayer.back();
-            if (layer.get_type() == ElectricalType::CONDUCTION) {
-
-                auto windingIndex = coil.get_winding_index_by_name(layer.get_partial_windings()[0].get_winding());
-                auto numberTurns = coil.get_functional_description()[windingIndex].get_number_turns();  
-                auto numberPhysicalTurnsInLayer = 0;
-                for (auto parallelProportion : layer.get_partial_windings()[0].get_parallels_proportion()) {
-                    numberPhysicalTurnsInLayer += round(numberTurns * parallelProportion);
-                }
-                numberPhysicalTurnsInLayer *= layer.get_partial_windings().size();
-                if (coil.get_functional_description()[windingIndex].get_isolation_side() == IsolationSide::PRIMARY) {
-                    magnetomotiveForceThisLayer += numberPhysicalTurnsInLayer * currentRmsPerParallelPerWinding[windingIndex];
-                }
-                else {
-                    magnetomotiveForceThisLayer -= numberPhysicalTurnsInLayer * currentRmsPerParallelPerWinding[windingIndex];
-                }
-            }
-            else {
-                magnetomotiveForcePerLayer.push_back(magnetomotiveForceThisLayer);
-            }
-        }
-
-        double maximumMagnetomotiveForceThisOperatingPoint = *max_element(magnetomotiveForcePerLayer.begin(), magnetomotiveForcePerLayer.end());
-        double minimumMagnetomotiveForceThisOperatingPoint = *min_element(magnetomotiveForcePerLayer.begin(), magnetomotiveForcePerLayer.end());
-        maximumMagnetomotiveForceThisOperatingPoint = std::max(fabs(maximumMagnetomotiveForceThisOperatingPoint), fabs(minimumMagnetomotiveForceThisOperatingPoint));
-        maximumMagnetomotiveForce = std::max(maximumMagnetomotiveForce, maximumMagnetomotiveForceThisOperatingPoint);
-
-    }
-    return {true, maximumMagnetomotiveForce};
-}
-
-
-=======
->>>>>>> 1d54dc34
-} // namespace OpenMagnetics
+#include "advisers/MagneticFilter.h"
+#include "constructive_models/NumberTurns.h"
+#include "physical_models/MagneticEnergy.h"
+#include "physical_models/WindingLosses.h"
+#include "physical_models/WindingSkinEffectLosses.h"
+#include "physical_models/CoreTemperature.h"
+#include "physical_models/Impedance.h"
+
+#include <cfloat>
+#include <cmath>
+#include <algorithm>
+
+namespace OpenMagnetics {
+
+
+std::shared_ptr<MagneticFilter> MagneticFilter::factory(MagneticFilters filterName, std::optional<Inputs> inputs) {
+    switch(filterName) {
+        case MagneticFilters::AREA_PRODUCT:
+            if (!inputs) {
+                throw std::runtime_error("Inputs needed for filter AREA_PRODUCT");
+            }
+            return std::make_shared<MagneticFilterAreaProduct>(inputs.value());
+        case MagneticFilters::ENERGY_STORED:
+            if (!inputs) {
+                throw std::runtime_error("Inputs needed for filter ENERGY_STORED");
+            }
+            return std::make_shared<MagneticFilterEnergyStored>(inputs.value());
+        case MagneticFilters::ESTIMATED_COST:
+            if (!inputs) {
+                throw std::runtime_error("Inputs needed for filter ESTIMATED_COST");
+            }
+            return std::make_shared<MagneticFilterEstimatedCost>(inputs.value());
+        case MagneticFilters::COST:
+            return std::make_shared<MagneticFilterCost>();
+        case MagneticFilters::CORE_AND_DC_LOSSES:
+            if (!inputs) {
+                throw std::runtime_error("Inputs needed for filter CORE_AND_DC_LOSSES");
+            }
+            return std::make_shared<MagneticFilterCoreAndDcLosses>(inputs.value());
+        case MagneticFilters::CORE_DC_AND_SKIN_LOSSES:
+            if (!inputs) {
+                throw std::runtime_error("Inputs needed for filter CORE_DC_AND_SKIN_LOSSES");
+            }
+            return std::make_shared<MagneticFilterCoreDcAndSkinLosses>(inputs.value());
+        case MagneticFilters::LOSSES:
+            return std::make_shared<MagneticFilterLosses>();
+        case MagneticFilters::LOSSES_NO_PROXIMITY:
+            return std::make_shared<MagneticFilterLossesNoProximity>();
+        case MagneticFilters::DIMENSIONS:
+            return std::make_shared<MagneticFilterDimensions>();
+        case MagneticFilters::CORE_MINIMUM_IMPEDANCE:
+            return std::make_shared<MagneticFilterCoreMinimumImpedance>();
+        case MagneticFilters::AREA_NO_PARALLELS:
+            return std::make_shared<MagneticFilterAreaNoParallels>();
+        case MagneticFilters::AREA_WITH_PARALLELS:
+            return std::make_shared<MagneticFilterAreaWithParallels>();
+        case MagneticFilters::EFFECTIVE_RESISTANCE:
+            return std::make_shared<MagneticFilterEffectiveResistance>();
+        case MagneticFilters::PROXIMITY_FACTOR:
+            return std::make_shared<MagneticFilterProximityFactor>();
+        case MagneticFilters::SOLID_INSULATION_REQUIREMENTS:
+            return std::make_shared<MagneticFilterSolidInsulationRequirements>();
+        case MagneticFilters::TURNS_RATIOS:
+            return std::make_shared<MagneticFilterTurnsRatios>();
+        case MagneticFilters::MAXIMUM_DIMENSIONS:
+            return std::make_shared<MagneticFilterMaximumDimensions>();
+        case MagneticFilters::SATURATION:
+            return std::make_shared<MagneticFilterSaturation>();
+        case MagneticFilters::DC_CURRENT_DENSITY:
+            return std::make_shared<MagneticFilterDcCurrentDensity>();
+        case MagneticFilters::EFFECTIVE_CURRENT_DENSITY:
+            return std::make_shared<MagneticFilterEffectiveCurrentDensity>();
+        case MagneticFilters::IMPEDANCE:
+            return std::make_shared<MagneticFilterImpedance>();
+        case MagneticFilters::MAGNETIZING_INDUCTANCE:
+            return std::make_shared<MagneticFilterMagnetizingInductance>();
+        case MagneticFilters::SKIN_LOSSES_DENSITY:
+            return std::make_shared<MagneticFilterSkinLossesDensity>();
+        case MagneticFilters::FRINGING_FACTOR:
+            return std::make_shared<MagneticFilterFringingFactor>();
+        case MagneticFilters::VOLUME:
+            return std::make_shared<MagneticFilterVolume>();
+        case MagneticFilters::AREA:
+            return std::make_shared<MagneticFilterArea>();
+        case MagneticFilters::HEIGHT:
+            return std::make_shared<MagneticFilterHeight>();
+        case MagneticFilters::TEMPERATURE_RISE:
+            return std::make_shared<MagneticFilterTemperatureRise>();
+        case MagneticFilters::LOSSES_TIMES_VOLUME:
+            return std::make_shared<MagneticFilterLossesTimesVolume>();
+        case MagneticFilters::VOLUME_TIMES_TEMPERATURE_RISE:
+            return std::make_shared<MagneticFilterVolumeTimesTemperatureRise>();
+        case MagneticFilters::LOSSES_TIMES_VOLUME_TIMES_TEMPERATURE_RISE:
+            return std::make_shared<MagneticFilterLossesTimesVolumeTimesTemperatureRise>();
+        case MagneticFilters::LOSSES_NO_PROXIMITY_TIMES_VOLUME:
+            if (!inputs) {
+                throw std::runtime_error("Inputs needed for filter LOSSES_NO_PROXIMITY_TIMES_VOLUME");
+            }
+            return std::make_shared<MagneticFilterLossesNoProximityTimesVolume>();
+        case MagneticFilters::LOSSES_NO_PROXIMITY_TIMES_VOLUME_TIMES_TEMPERATURE_RISE:
+            if (!inputs) {
+                throw std::runtime_error("Inputs needed for filter LOSSES_NO_PROXIMITY_TIMES_VOLUME_TIMES_TEMPERATURE_RISE");
+            }
+            return std::make_shared<MagneticFilterLossesNoProximityTimesVolumeTimesTemperatureRise>();
+        case MagneticFilters::MAGNETOMOTIVE_FORCE:
+            return std::make_shared<MagnetomotiveForce>();
+        default:
+            throw std::runtime_error("Unknown filter, available options are: {AREA_PRODUCT, ENERGY_STORED, ESTIMATED_COST, COST, CORE_AND_DC_LOSSES, CORE_DC_AND_SKIN_LOSSES, LOSSES, LOSSES_NO_PROXIMITY, DIMENSIONS, CORE_MINIMUM_IMPEDANCE, AREA_NO_PARALLELS, AREA_WITH_PARALLELS, EFFECTIVE_RESISTANCE, PROXIMITY_FACTOR, SOLID_INSULATION_REQUIREMENTS, TURNS_RATIOS, MAXIMUM_DIMENSIONS, SATURATION, DC_CURRENT_DENSITY, EFFECTIVE_CURRENT_DENSITY, IMPEDANCE, MAGNETIZING_INDUCTANCE, FRINGING_FACTOR, SKIN_LOSSES_DENSITY, VOLUME, AREA, HEIGHT, TEMPERATURE_RISE, LOSSES_TIMES_VOLUME, VOLUME_TIMES_TEMPERATURE_RISE, LOSSES_TIMES_VOLUME_TIMES_TEMPERATURE_RISE, LOSSES_NO_PROXIMITY_TIMES_VOLUME, LOSSES_NO_PROXIMITY_TIMES_VOLUME_TIMES_TEMPERATURE_RISE}");
+    }
+}
+
+MagneticFilterAreaProduct::MagneticFilterAreaProduct(Inputs inputs) {
+    double frequencyReference = 100000;
+    SignalDescriptor magneticFluxDensity;
+    Processed processed;
+    _operatingPointExcitation.set_frequency(frequencyReference);
+    processed.set_label(WaveformLabel::SINUSOIDAL);
+    processed.set_offset(0);
+    processed.set_peak(_magneticFluxDensityReference);
+    processed.set_peak_to_peak(2 * _magneticFluxDensityReference);
+    magneticFluxDensity.set_processed(processed);
+    _operatingPointExcitation.set_magnetic_flux_density(magneticFluxDensity);
+    _coreLossesModelSteinmetz = CoreLossesModel::factory(std::map<std::string, std::string>({{"coreLosses", "STEINMETZ"}}));
+    _coreLossesModelProprietary = CoreLossesModel::factory(std::map<std::string, std::string>({{"coreLosses", "PROPRIETARY"}}));
+
+    if (settings->get_core_adviser_include_margin() && inputs.get_design_requirements().get_insulation()) {
+        auto clearanceAndCreepageDistance = InsulationCoordinator().calculate_creepage_distance(inputs, true);
+        _averageMarginInWindingWindow = clearanceAndCreepageDistance;
+    }
+
+    double primaryAreaFactor = 1;
+    if (inputs.get_design_requirements().get_turns_ratios().size() > 0) {
+        primaryAreaFactor = 0.5;
+    }
+
+    _areaProductRequiredPreCalculations.clear();
+    for (size_t operatingPointIndex = 0; operatingPointIndex < inputs.get_operating_points().size(); ++operatingPointIndex) {
+        auto excitation = Inputs::get_primary_excitation(inputs.get_operating_point(operatingPointIndex));
+        auto voltageWaveform = excitation.get_voltage().value().get_waveform().value();
+        auto currentWaveform = excitation.get_current().value().get_waveform().value();
+        double frequency = excitation.get_frequency();
+        if (voltageWaveform.get_data().size() != currentWaveform.get_data().size()) {
+            size_t maximumNumberPoints = constants.numberPointsSampledWaveforms;
+            maximumNumberPoints = std::max(maximumNumberPoints, voltageWaveform.get_data().size());
+            maximumNumberPoints = std::max(maximumNumberPoints, currentWaveform.get_data().size());
+            voltageWaveform = Inputs::calculate_sampled_waveform(voltageWaveform, frequency, maximumNumberPoints);
+            currentWaveform = Inputs::calculate_sampled_waveform(currentWaveform, frequency, maximumNumberPoints);
+        }
+
+        std::vector<double> voltageWaveformData = voltageWaveform.get_data();
+        std::vector<double> currentWaveformData = currentWaveform.get_data();
+
+        double powerMean = 0;
+        for (size_t i = 0; i < voltageWaveformData.size(); ++i)
+        {
+            powerMean += fabs(voltageWaveformData[i] * currentWaveformData[i]);
+        }
+        powerMean /= voltageWaveformData.size();
+
+        double switchingFrequency = Inputs::get_switching_frequency(excitation);
+        double preCalculation = 0;
+
+        if (inputs.get_wiring_technology() == WiringTechnology::PRINTED) {
+            preCalculation = powerMean / (primaryAreaFactor * 2 * switchingFrequency * defaults.maximumCurrentDensityPlanar);
+        }
+        else {
+            preCalculation = powerMean / (primaryAreaFactor * 2 * switchingFrequency * defaults.maximumCurrentDensity);
+        }
+
+        if (preCalculation > 1) {
+            throw std::runtime_error("maximumAreaProductRequired cannot be larger than 1 (probably)");
+        }
+        _areaProductRequiredPreCalculations.push_back(preCalculation);
+        if (std::isinf(_areaProductRequiredPreCalculations.back()) || _areaProductRequiredPreCalculations.back() == 0) {
+            std::cout << "powerMean: " << powerMean << std::endl;
+            std::cout << "operatingPointIndex: " << operatingPointIndex << std::endl;
+            std::cout << "primaryAreaFactor: " << primaryAreaFactor << std::endl;
+            std::cout << "switchingFrequency: " << switchingFrequency << std::endl;
+            std::cout << "_areaProductRequiredPreCalculations.back(): " << _areaProductRequiredPreCalculations.back() << std::endl;
+            throw std::runtime_error("_areaProductRequiredPreCalculations cannot be 0 or NaN");
+        }
+    }
+}
+
+std::pair<bool, double> MagneticFilterAreaProduct::evaluate_magnetic(Magnetic* magnetic, Inputs* inputs, std::vector<Outputs>* outputs) {
+    auto core = magnetic->get_core();
+
+    double bobbinFillingFactor;
+    if (core.get_winding_windows().size() == 0)
+        return {false, 0.0};
+    auto windingWindow = core.get_winding_windows()[0];
+    auto windingColumn = core.get_columns()[0];
+    if (inputs->get_wiring_technology() == WiringTechnology::PRINTED) {
+        bobbinFillingFactor = 1;
+    }
+    else if (!_bobbinFillingFactors.contains(core.get_shape_name())) {
+        if (core.get_functional_description().get_type() != CoreType::TOROIDAL) {
+            bobbinFillingFactor = Bobbin::get_filling_factor(windingWindow.get_width().value(), core.get_winding_windows()[0].get_height().value());
+        }
+        else {
+            bobbinFillingFactor = 1;
+        }
+        _bobbinFillingFactors[core.get_shape_name()] = bobbinFillingFactor;
+    }
+    else {
+        bobbinFillingFactor = _bobbinFillingFactors[core.get_shape_name()];
+    }
+    double windingWindowArea = windingWindow.get_area().value();
+    if (_averageMarginInWindingWindow > 0) {
+        if (core.get_functional_description().get_type() != CoreType::TOROIDAL) {
+            if (windingWindow.get_height().value() > windingWindow.get_width().value()) {
+                windingWindowArea -= windingWindow.get_width().value() * _averageMarginInWindingWindow;
+            }
+            else {
+                windingWindowArea -= windingWindow.get_height().value() * _averageMarginInWindingWindow;
+            }
+        }
+        else {
+            auto radialHeight = windingWindow.get_radial_height().value();
+            if (_averageMarginInWindingWindow > radialHeight / 2) {
+                return {false, 0.0};
+            }
+            double wireAngle = wound_distance_to_angle(_averageMarginInWindingWindow, radialHeight / 2);
+            if (std::isnan((wireAngle) / 360)) {
+                throw std::runtime_error("wireAngle: " + std::to_string(wireAngle));
+            }
+            windingWindowArea *= (wireAngle) / 360;
+        }
+    }
+    double areaProductCore = windingWindowArea * windingColumn.get_area();
+    double maximumAreaProductRequired = 0;
+
+
+    for (size_t operatingPointIndex = 0; operatingPointIndex < inputs->get_operating_points().size(); ++operatingPointIndex) {
+        double temperature = inputs->get_operating_point(operatingPointIndex).get_conditions().get_ambient_temperature();
+        // double frequency = Inputs::get_primary_excitation(inputs->get_operating_point(operatingPointIndex)).get_frequency();
+        double frequency = Inputs::get_switching_frequency(Inputs::get_primary_excitation(inputs->get_operating_point(operatingPointIndex)));
+        // double switchingFrequency = Inputs::get_switching_frequency(excitation);
+
+        auto skinDepth = _windingSkinEffectLossesModel.calculate_skin_depth("copper", frequency, temperature);  // TODO material hardcoded
+        double wireAirFillingFactor = Wire::get_filling_factor_round(2 * skinDepth);
+        double windingWindowUtilizationFactor = wireAirFillingFactor * bobbinFillingFactor;
+        double magneticFluxDensityPeakAtFrequencyOfReferenceLosses;
+        try {
+            if (!_materialScaledMagneticFluxDensities.contains(core.get_material_name())) {
+                auto coreLossesMethods = core.get_available_core_losses_methods();
+
+                if (std::find(coreLossesMethods.begin(), coreLossesMethods.end(), VolumetricCoreLossesMethodType::STEINMETZ) != coreLossesMethods.end()) {
+                    double referenceCoreLosses = _coreLossesModelSteinmetz->get_core_losses(core, _operatingPointExcitation, temperature).get_core_losses();
+                    auto aux = _coreLossesModelSteinmetz->get_magnetic_flux_density_from_core_losses(core, frequency, temperature, referenceCoreLosses);
+                    magneticFluxDensityPeakAtFrequencyOfReferenceLosses = aux.get_processed().value().get_peak().value();
+                }
+                else {
+                    double referenceCoreLosses = _coreLossesModelProprietary->get_core_losses(core, _operatingPointExcitation, temperature).get_core_losses();
+
+                    auto aux = _coreLossesModelProprietary->get_magnetic_flux_density_from_core_losses(core, frequency, temperature, referenceCoreLosses);
+                    magneticFluxDensityPeakAtFrequencyOfReferenceLosses = aux.get_processed().value().get_peak().value();
+                }
+                _materialScaledMagneticFluxDensities[core.get_material_name()] = magneticFluxDensityPeakAtFrequencyOfReferenceLosses;
+            }
+            else {
+                magneticFluxDensityPeakAtFrequencyOfReferenceLosses = _materialScaledMagneticFluxDensities[core.get_material_name()];
+            }
+        }
+        catch (const std::exception &exc) {
+            magneticFluxDensityPeakAtFrequencyOfReferenceLosses = _magneticFluxDensityReference;
+        }
+        double areaProductRequired = _areaProductRequiredPreCalculations[operatingPointIndex] / (windingWindowUtilizationFactor * magneticFluxDensityPeakAtFrequencyOfReferenceLosses);
+        if (std::isnan(magneticFluxDensityPeakAtFrequencyOfReferenceLosses) || magneticFluxDensityPeakAtFrequencyOfReferenceLosses == 0) {
+            throw std::runtime_error("magneticFluxDensityPeakAtFrequencyOfReferenceLosses cannot be 0 or NaN");
+            break;
+        }
+        if (std::isnan(areaProductRequired)) {
+            break;
+        }
+        if (std::isinf(areaProductRequired) || areaProductRequired == 0) {
+            throw std::runtime_error("areaProductRequired cannot be 0 or NaN");
+        }
+
+        maximumAreaProductRequired = std::max(maximumAreaProductRequired, areaProductRequired);
+    }
+    if (maximumAreaProductRequired > 1) {
+        throw std::runtime_error("maximumAreaProductRequired cannot be larger than 1 (probably)");
+    }
+
+    bool valid = areaProductCore >= maximumAreaProductRequired * defaults.coreAdviserThresholdValidity;
+    double scoring = fabs(areaProductCore - maximumAreaProductRequired);
+
+    return {valid, scoring};
+}
+
+MagneticFilterEnergyStored::MagneticFilterEnergyStored(Inputs inputs, std::map<std::string, std::string> models) {
+    _models = models;
+    _magneticEnergy = MagneticEnergy(models);
+    _requiredMagneticEnergy = resolve_dimensional_values(_magneticEnergy.calculate_required_magnetic_energy(inputs));
+}
+
+MagneticFilterEnergyStored::MagneticFilterEnergyStored(Inputs inputs) {
+    _requiredMagneticEnergy = resolve_dimensional_values(_magneticEnergy.calculate_required_magnetic_energy(inputs));
+}
+
+std::pair<bool, double> MagneticFilterEnergyStored::evaluate_magnetic(Magnetic* magnetic, Inputs* inputs, std::vector<Outputs>* outputs) {
+    auto core = magnetic->get_core();
+
+    bool valid = true;
+    double totalStorableMagneticEnergy = 0;
+    for (size_t operatingPointIndex = 0; operatingPointIndex < inputs->get_operating_points().size(); ++operatingPointIndex) {
+        auto operatingPoint = inputs->get_operating_point(operatingPointIndex);
+        double storableEnergy = _magneticEnergy.calculate_core_maximum_magnetic_energy(magnetic->get_core(), operatingPoint);
+        totalStorableMagneticEnergy = std::max(totalStorableMagneticEnergy, storableEnergy);
+
+        if (totalStorableMagneticEnergy >= _requiredMagneticEnergy * defaults.coreAdviserThresholdValidity) {
+            if (outputs != nullptr) {
+                if (outputs->size() < operatingPointIndex + 1) {
+                    outputs->push_back(Outputs());
+                }
+                MagnetizingInductanceOutput magnetizingInductanceOutput;
+                magnetizingInductanceOutput.set_maximum_magnetic_energy_core(storableEnergy);
+                magnetizingInductanceOutput.set_method_used(_models["gapReluctance"]);
+                magnetizingInductanceOutput.set_origin(ResultOrigin::SIMULATION);
+                (*outputs)[operatingPointIndex].set_magnetizing_inductance(magnetizingInductanceOutput);
+            }
+        }
+        else {
+            valid = false;
+            break;
+        }
+    }
+
+    return {valid, totalStorableMagneticEnergy};
+}
+
+MagneticFilterEstimatedCost::MagneticFilterEstimatedCost(Inputs inputs) {
+    double primaryCurrentRms = 0;
+    double frequency = 0;
+    double temperature = 0;
+    for (size_t operatingPointIndex = 0; operatingPointIndex < inputs.get_operating_points().size(); ++operatingPointIndex) {
+        primaryCurrentRms = std::max(primaryCurrentRms, Inputs::get_primary_excitation(inputs.get_operating_point(operatingPointIndex)).get_current().value().get_processed().value().get_rms().value());
+        frequency = std::max(frequency, Inputs::get_switching_frequency(Inputs::get_primary_excitation(inputs.get_operating_point(operatingPointIndex))));
+        temperature = std::max(temperature, inputs.get_operating_point(operatingPointIndex).get_conditions().get_ambient_temperature());
+    }
+
+    auto windingSkinEffectLossesModel = WindingSkinEffectLosses();
+    _skinDepth = windingSkinEffectLossesModel.calculate_skin_depth("copper", frequency, temperature);  // TODO material hardcoded
+    _wireAirFillingFactor = Wire::get_filling_factor_round(2 * _skinDepth);
+    double estimatedWireConductingArea = std::numbers::pi * pow(_skinDepth, 2);
+    _estimatedWireTotalArea = estimatedWireConductingArea / _wireAirFillingFactor;
+    double necessaryWireCopperArea = primaryCurrentRms / defaults.maximumCurrentDensity;
+    _estimatedParallels = ceil(necessaryWireCopperArea / estimatedWireConductingArea);
+
+    if (settings->get_core_adviser_include_margin() && inputs.get_design_requirements().get_insulation()) {
+        auto clearanceAndCreepageDistance = InsulationCoordinator().calculate_creepage_distance(inputs, true);
+        _averageMarginInWindingWindow = clearanceAndCreepageDistance;
+    }
+}
+
+std::pair<bool, double> MagneticFilterEstimatedCost::evaluate_magnetic(Magnetic* magnetic, Inputs* inputs, std::vector<Outputs>* outputs) {
+    auto core = magnetic->get_core();
+
+    double primaryNumberTurns = magnetic->get_coil().get_functional_description()[0].get_number_turns();
+    double estimatedNeededWindingArea = primaryNumberTurns * _estimatedParallels * _estimatedWireTotalArea * (inputs->get_design_requirements().get_turns_ratios().size() + 1);
+    WindingWindowElement windingWindow;
+
+    std::string shapeName = core.get_shape_name();
+    if (!((shapeName.rfind("PQI", 0) == 0) || (shapeName.rfind("UI ", 0) == 0))) {
+        auto bobbin = Bobbin::create_quick_bobbin(core);
+        windingWindow = bobbin.get_processed_description().value().get_winding_windows()[0];
+    }
+    else {
+        windingWindow = core.get_winding_windows()[0];
+
+    }
+    double windingWindowArea = windingWindow.get_area().value();
+    if (_averageMarginInWindingWindow > 0) {
+        if (core.get_functional_description().get_type() != CoreType::TOROIDAL) {
+            if (windingWindow.get_height().value() > windingWindow.get_width().value()) {
+                windingWindowArea -= windingWindow.get_width().value() * _averageMarginInWindingWindow;
+            }
+            else {
+                windingWindowArea -= windingWindow.get_height().value() * _averageMarginInWindingWindow;
+            }
+        }
+        else {
+            auto radialHeight = windingWindow.get_radial_height().value();
+            if (_averageMarginInWindingWindow > radialHeight / 2) {
+                return {false, 0.0};
+            }
+            double wireAngle = wound_distance_to_angle(_averageMarginInWindingWindow, radialHeight / 2);
+            if (std::isnan((wireAngle) / 360)) {
+                throw std::runtime_error("wireAngle: " + std::to_string(wireAngle));
+            }
+            windingWindowArea *= (wireAngle) / 360;
+        }
+    }
+
+    bool valid = windingWindowArea >= estimatedNeededWindingArea * defaults.coreAdviserThresholdValidity;
+
+
+    double manufacturabilityRelativeCost;
+    if (core.get_functional_description().get_type() != CoreType::TOROIDAL) {
+        double estimatedNeededLayers = (primaryNumberTurns * _estimatedParallels * (2 * _skinDepth / _wireAirFillingFactor)) / windingWindow.get_height().value();
+        manufacturabilityRelativeCost = estimatedNeededLayers;
+    }
+    else {
+        if (_skinDepth >= windingWindow.get_radial_height().value()) {
+            return {false, 0.0};
+        }
+        double layerLength = 2 * std::numbers::pi * (windingWindow.get_radial_height().value() - _skinDepth);
+        double estimatedNeededLayers = (primaryNumberTurns * _estimatedParallels * (2 * _skinDepth / _wireAirFillingFactor)) / layerLength;
+        if (estimatedNeededLayers < 0) {
+            throw std::runtime_error("estimatedNeededLayers cannot be negative");
+        }
+        if (estimatedNeededLayers > 1) {
+            manufacturabilityRelativeCost = estimatedNeededLayers * 2;
+        }
+        else {
+            manufacturabilityRelativeCost = estimatedNeededLayers;
+        }
+    }
+    if (core.get_functional_description().get_number_stacks() > 1) {
+        manufacturabilityRelativeCost *= 2;  // Because we need a custom bobbin
+    }
+
+    return {valid, manufacturabilityRelativeCost};
+}
+
+std::pair<bool, double> MagneticFilterCost::evaluate_magnetic(Magnetic* magnetic, Inputs* inputs, std::vector<Outputs>* outputs) {
+    std::vector<Wire> wires = magnetic->get_mutable_coil().get_wires();
+    auto wireRelativeCosts = 0;
+    for (auto wire : wires) {
+        wireRelativeCosts += wire.get_relative_cost();
+    }
+    auto numberLayers = magnetic->get_mutable_coil().get_layers_description()->size();
+    double scoring = numberLayers + wireRelativeCosts;
+    return {true, scoring};
+}
+
+MagneticFilterCoreAndDcLosses::MagneticFilterCoreAndDcLosses(Inputs inputs) {
+    std::map<std::string, std::string> models;
+    models["gapReluctance"] = magic_enum::enum_name(defaults.reluctanceModelDefault);
+    models["coreLosses"] = magic_enum::enum_name(defaults.coreLossesModelDefault);
+    models["coreTemperature"] = magic_enum::enum_name(defaults.coreTemperatureModelDefault);
+    MagneticFilterCoreAndDcLosses(inputs, models);
+}
+
+MagneticFilterCoreAndDcLosses::MagneticFilterCoreAndDcLosses() {
+    std::map<std::string, std::string> models;
+    models["gapReluctance"] = magic_enum::enum_name(defaults.reluctanceModelDefault);
+    models["coreLosses"] = magic_enum::enum_name(defaults.coreLossesModelDefault);
+    models["coreTemperature"] = magic_enum::enum_name(defaults.coreTemperatureModelDefault);
+
+    _maximumPowerMean = 0;
+
+    _coreLossesModelSteinmetz = CoreLossesModel::factory(models);
+    _coreLossesModelProprietary = CoreLossesModel::factory(std::map<std::string, std::string>({{"coreLosses", "PROPRIETARY"}}));
+
+    _magnetizingInductance = MagnetizingInductance(models["gapReluctance"]);
+    _models = models;
+}
+
+MagneticFilterCoreAndDcLosses::MagneticFilterCoreAndDcLosses(Inputs inputs, std::map<std::string, std::string> models) {
+    bool largeWaveform = false;
+
+    std::vector<double> powerMeans(inputs.get_operating_points().size(), 0);
+    for (size_t operatingPointIndex = 0; operatingPointIndex < inputs.get_operating_points().size(); ++operatingPointIndex) {
+        auto voltageWaveform = Inputs::get_primary_excitation(inputs.get_operating_point(operatingPointIndex)).get_voltage().value().get_waveform().value();
+        auto currentWaveform = Inputs::get_primary_excitation(inputs.get_operating_point(operatingPointIndex)).get_current().value().get_waveform().value();
+        double frequency = Inputs::get_primary_excitation(inputs.get_operating_point(operatingPointIndex)).get_frequency();
+
+        if (voltageWaveform.get_data().size() != currentWaveform.get_data().size()) {
+            voltageWaveform = Inputs::calculate_sampled_waveform(voltageWaveform, frequency, std::max(voltageWaveform.get_data().size(), currentWaveform.get_data().size()));
+            currentWaveform = Inputs::calculate_sampled_waveform(currentWaveform, frequency, std::max(voltageWaveform.get_data().size(), currentWaveform.get_data().size()));
+        }
+        std::vector<double> voltageWaveformData = voltageWaveform.get_data();
+        std::vector<double> currentWaveformData = currentWaveform.get_data();
+        if (currentWaveformData.size() > settings->get_inputs_number_points_sampled_waveforms() * 2) {
+            largeWaveform = true;
+        }
+        for (size_t i = 0; i < voltageWaveformData.size(); ++i)
+        {
+            powerMeans[operatingPointIndex] += fabs(voltageWaveformData[i] * currentWaveformData[i]);
+        }
+        powerMeans[operatingPointIndex] /= voltageWaveformData.size();
+    }
+
+
+    if (largeWaveform) {
+        models["coreLosses"] = magic_enum::enum_name(CoreLossesModels::STEINMETZ);
+    }
+
+    _maximumPowerMean = *max_element(powerMeans.begin(), powerMeans.end());
+
+    _coreLossesModelSteinmetz = CoreLossesModel::factory(models);
+    _coreLossesModelProprietary = CoreLossesModel::factory(std::map<std::string, std::string>({{"coreLosses", "PROPRIETARY"}}));
+
+    _magnetizingInductance = MagnetizingInductance(models["gapReluctance"]);
+    _models = models;
+}
+
+std::pair<bool, double> MagneticFilterCoreAndDcLosses::evaluate_magnetic(Magnetic* magnetic, Inputs* inputs, std::vector<Outputs>* outputs) {
+    auto core = magnetic->get_core();
+
+    std::string shapeName = core.get_shape_name();
+    if (!((shapeName.rfind("PQI", 0) == 0) || (shapeName.rfind("UI ", 0) == 0))) {
+        auto bobbin = Bobbin::create_quick_bobbin(core);
+        magnetic->get_mutable_coil().set_bobbin(bobbin);
+        auto windingWindows = bobbin.get_processed_description().value().get_winding_windows();
+
+        if (windingWindows[0].get_width()) {
+            if ((windingWindows[0].get_width().value() < 0) || (windingWindows[0].get_width().value() > 1)) {
+                throw std::runtime_error("Something wrong happened in bobbins 1:   windingWindows[0].get_width(): " + std::to_string(static_cast<int>(bool(windingWindows[0].get_width()))) +
+                                         " windingWindows[0].get_width().value(): " + std::to_string(windingWindows[0].get_width().value()) + 
+                                         " shapeName: " + shapeName
+                                         );
+            }
+        }
+    }
+
+    auto currentNumberTurns = magnetic->get_coil().get_functional_description()[0].get_number_turns();
+    NumberTurns numberTurns(currentNumberTurns);
+    std::vector<double> totalLossesPerOperatingPoint;
+    std::vector<CoreLossesOutput> coreLossesPerOperatingPoint;
+    std::vector<WindingLossesOutput> windingLossesPerOperatingPoint;
+    double currentTotalLosses = DBL_MAX;
+    double coreLosses = DBL_MAX;
+    CoreLossesOutput coreLossesOutput;
+    double ohmicLosses = DBL_MAX;
+    WindingLossesOutput windingLossesOutput;
+    windingLossesOutput.set_origin(ResultOrigin::SIMULATION);
+    double newTotalLosses = DBL_MAX;
+    auto previousNumberTurnsPrimary = currentNumberTurns;
+
+    size_t iteration = 10;
+
+    Coil coil = magnetic->get_coil();
+
+    for (size_t operatingPointIndex = 0; operatingPointIndex < inputs->get_operating_points().size(); ++operatingPointIndex) {
+        auto operatingPoint = inputs->get_operating_point(operatingPointIndex);
+        double temperature = operatingPoint.get_conditions().get_ambient_temperature();
+        OperatingPointExcitation excitation = operatingPoint.get_excitations_per_winding()[0];
+        size_t numberTimeouts = 0;
+        do {
+            currentTotalLosses = newTotalLosses;
+            auto numberTurnsCombination = numberTurns.get_next_number_turns_combination();
+            coil.get_mutable_functional_description()[0].set_number_turns(numberTurnsCombination[0]);
+            // coil = Coil(coil);
+            settings->set_coil_delimit_and_compact(false);
+            coil.fast_wind();
+
+            auto [magnetizingInductance, magneticFluxDensity] = _magnetizingInductance.calculate_inductance_and_magnetic_flux_density(core, coil, &operatingPoint);
+
+            if (!check_requirement(inputs->get_design_requirements().get_magnetizing_inductance(), magnetizingInductance.get_magnetizing_inductance().get_nominal().value())) {
+                if (resolve_dimensional_values(inputs->get_design_requirements().get_magnetizing_inductance()) < resolve_dimensional_values(magnetizingInductance.get_magnetizing_inductance().get_nominal().value())) {
+                    coil.get_mutable_functional_description()[0].set_number_turns(previousNumberTurnsPrimary);
+                    // coil = Coil(coil);
+                    settings->set_coil_delimit_and_compact(false);
+                    coil.fast_wind();
+                    break;
+                }
+            }
+            else {
+                previousNumberTurnsPrimary = numberTurnsCombination[0];
+            }
+
+            if (!((shapeName.rfind("PQI", 0) == 0) || (shapeName.rfind("UI ", 0) == 0))) {
+                if (!coil.get_turns_description()) {
+                    newTotalLosses = coreLosses;
+                    break;
+                }
+            }
+
+            excitation.set_magnetic_flux_density(magneticFluxDensity);
+            auto coreLossesMethods = core.get_available_core_losses_methods(); 
+            if (std::find(coreLossesMethods.begin(), coreLossesMethods.end(), VolumetricCoreLossesMethodType::STEINMETZ) != coreLossesMethods.end()) {
+                coreLossesOutput = _coreLossesModelSteinmetz->get_core_losses(core, excitation, temperature);
+                coreLosses = coreLossesOutput.get_core_losses();
+            }
+            else {
+                coreLossesOutput = _coreLossesModelProprietary->get_core_losses(core, excitation, temperature);
+                coreLosses = coreLossesOutput.get_core_losses();
+                if (coreLosses < 0) {
+                    break;
+                }
+            }
+
+            if (coreLosses < 0) {
+                throw std::runtime_error("Something wrong happend in core losses calculation for magnetic: " + magnetic->get_manufacturer_info().value().get_reference().value());
+            }
+
+            if (!coil.get_turns_description()) {
+                newTotalLosses = coreLosses;
+                break;
+            }
+
+            if (!((shapeName.rfind("PQI", 0) == 0) || (shapeName.rfind("UI ", 0) == 0))) {
+                windingLossesOutput = _windingOhmicLosses.calculate_ohmic_losses(coil, operatingPoint, temperature);
+                ohmicLosses = windingLossesOutput.get_winding_losses();
+                newTotalLosses = coreLosses + ohmicLosses;
+                if (ohmicLosses < 0) {
+                    throw std::runtime_error("Something wrong happend in ohmic losses calculation for magnetic: " + magnetic->get_manufacturer_info().value().get_reference().value() + " ohmicLosses: " + std::to_string(ohmicLosses));
+                }
+            }
+            else {
+                newTotalLosses = coreLosses;
+                break;
+            }
+
+            if (newTotalLosses == DBL_MAX) {
+                throw std::runtime_error("Too large losses");
+            }
+
+            iteration--;
+            if (iteration <=0) {
+                numberTimeouts++;
+                break;
+            }
+        }
+        while(newTotalLosses < currentTotalLosses * defaults.coreAdviserThresholdValidity);
+
+
+        if (coreLosses < DBL_MAX && coreLosses > 0) {
+            magnetic->set_coil(coil);
+
+            currentTotalLosses = newTotalLosses;
+            totalLossesPerOperatingPoint.push_back(currentTotalLosses);
+            coreLossesPerOperatingPoint.push_back(coreLossesOutput);
+            windingLossesPerOperatingPoint.push_back(windingLossesOutput);
+        }
+    }
+
+    bool valid = false;
+    double meanTotalLosses = 0;
+    if (totalLossesPerOperatingPoint.size() < inputs->get_operating_points().size()) {
+        return {false, 0.0};
+    }
+    else {
+
+        for (size_t operatingPointIndex = 0; operatingPointIndex < inputs->get_operating_points().size(); ++operatingPointIndex) {
+            meanTotalLosses += totalLossesPerOperatingPoint[operatingPointIndex];
+        }
+        if (meanTotalLosses > DBL_MAX / 2) {
+            throw std::runtime_error("Something wrong happend in core losses calculation for magnetic: " + magnetic->get_manufacturer_info().value().get_reference().value());
+        }
+        meanTotalLosses /= inputs->get_operating_points().size();
+
+        valid = meanTotalLosses < _maximumPowerMean * defaults.coreAdviserMaximumPercentagePowerCoreLosses / defaults.coreAdviserThresholdValidity;
+    }
+
+    if (outputs != nullptr) {
+        for (size_t operatingPointIndex = 0; operatingPointIndex < inputs->get_operating_points().size(); ++operatingPointIndex) {
+            if (outputs->size() < operatingPointIndex + 1) {
+                outputs->push_back(Outputs());
+            }
+            (*outputs)[operatingPointIndex].set_core_losses(coreLossesPerOperatingPoint[operatingPointIndex]);
+            (*outputs)[operatingPointIndex].set_winding_losses(windingLossesPerOperatingPoint[operatingPointIndex]);
+        }
+    }
+
+    return {valid, meanTotalLosses};
+}
+
+MagneticFilterCoreDcAndSkinLosses::MagneticFilterCoreDcAndSkinLosses(Inputs inputs) {
+    std::map<std::string, std::string> models;
+    models["gapReluctance"] = magic_enum::enum_name(defaults.reluctanceModelDefault);
+    models["coreLosses"] = magic_enum::enum_name(defaults.coreLossesModelDefault);
+    models["coreTemperature"] = magic_enum::enum_name(defaults.coreTemperatureModelDefault);
+    MagneticFilterCoreDcAndSkinLosses(inputs, models);
+}
+
+MagneticFilterCoreDcAndSkinLosses::MagneticFilterCoreDcAndSkinLosses() {
+    std::map<std::string, std::string> models;
+    models["gapReluctance"] = magic_enum::enum_name(defaults.reluctanceModelDefault);
+    models["coreLosses"] = magic_enum::enum_name(defaults.coreLossesModelDefault);
+    models["coreTemperature"] = magic_enum::enum_name(defaults.coreTemperatureModelDefault);
+
+    _maximumPowerMean = 0;
+
+    _coreLossesModelSteinmetz = CoreLossesModel::factory(models);
+    _coreLossesModelProprietary = CoreLossesModel::factory(std::map<std::string, std::string>({{"coreLosses", "PROPRIETARY"}}));
+
+    _magnetizingInductance = MagnetizingInductance(models["gapReluctance"]);
+    _models = models;
+}
+
+MagneticFilterCoreDcAndSkinLosses::MagneticFilterCoreDcAndSkinLosses(Inputs inputs, std::map<std::string, std::string> models) {
+    bool largeWaveform = false;
+
+    std::vector<double> powerMeans(inputs.get_operating_points().size(), 0);
+    for (size_t operatingPointIndex = 0; operatingPointIndex < inputs.get_operating_points().size(); ++operatingPointIndex) {
+        auto voltageWaveform = Inputs::get_primary_excitation(inputs.get_operating_point(operatingPointIndex)).get_voltage().value().get_waveform().value();
+        auto currentWaveform = Inputs::get_primary_excitation(inputs.get_operating_point(operatingPointIndex)).get_current().value().get_waveform().value();
+        double frequency = Inputs::get_primary_excitation(inputs.get_operating_point(operatingPointIndex)).get_frequency();
+
+        if (voltageWaveform.get_data().size() != currentWaveform.get_data().size()) {
+            voltageWaveform = Inputs::calculate_sampled_waveform(voltageWaveform, frequency, std::max(voltageWaveform.get_data().size(), currentWaveform.get_data().size()));
+            currentWaveform = Inputs::calculate_sampled_waveform(currentWaveform, frequency, std::max(voltageWaveform.get_data().size(), currentWaveform.get_data().size()));
+        }
+        std::vector<double> voltageWaveformData = voltageWaveform.get_data();
+        std::vector<double> currentWaveformData = currentWaveform.get_data();
+        if (currentWaveformData.size() > settings->get_inputs_number_points_sampled_waveforms() * 2) {
+            largeWaveform = true;
+        }
+        for (size_t i = 0; i < voltageWaveformData.size(); ++i)
+        {
+            powerMeans[operatingPointIndex] += fabs(voltageWaveformData[i] * currentWaveformData[i]);
+        }
+        powerMeans[operatingPointIndex] /= voltageWaveformData.size();
+    }
+
+
+    if (largeWaveform) {
+        models["coreLosses"] = magic_enum::enum_name(CoreLossesModels::STEINMETZ);
+    }
+
+    _maximumPowerMean = *max_element(powerMeans.begin(), powerMeans.end());
+
+    _coreLossesModelSteinmetz = CoreLossesModel::factory(models);
+    _coreLossesModelProprietary = CoreLossesModel::factory(std::map<std::string, std::string>({{"coreLosses", "PROPRIETARY"}}));
+
+    _magnetizingInductance = MagnetizingInductance(models["gapReluctance"]);
+    _models = models;
+}
+
+std::pair<bool, double> MagneticFilterCoreDcAndSkinLosses::evaluate_magnetic(Magnetic* magnetic, Inputs* inputs, std::vector<Outputs>* outputs) {
+    auto core = magnetic->get_core();
+
+    std::string shapeName = core.get_shape_name();
+    if (!((shapeName.rfind("PQI", 0) == 0) || (shapeName.rfind("UI ", 0) == 0))) {
+        auto bobbin = Bobbin::create_quick_bobbin(core);
+        magnetic->get_mutable_coil().set_bobbin(bobbin);
+        auto windingWindows = bobbin.get_processed_description().value().get_winding_windows();
+
+        if (windingWindows[0].get_width()) {
+            if ((windingWindows[0].get_width().value() < 0) || (windingWindows[0].get_width().value() > 1)) {
+                throw std::runtime_error("Something wrong happened in bobbins 1:   windingWindows[0].get_width(): " + std::to_string(static_cast<int>(bool(windingWindows[0].get_width()))) +
+                                         " windingWindows[0].get_width().value(): " + std::to_string(windingWindows[0].get_width().value()) + 
+                                         " shapeName: " + shapeName
+                                         );
+            }
+        }
+    }
+
+    auto currentNumberTurns = magnetic->get_coil().get_functional_description()[0].get_number_turns();
+    NumberTurns numberTurns(currentNumberTurns);
+    std::vector<double> totalLossesPerOperatingPoint;
+    std::vector<CoreLossesOutput> coreLossesPerOperatingPoint;
+    std::vector<WindingLossesOutput> windingLossesPerOperatingPoint;
+    double currentTotalLosses = DBL_MAX;
+    double coreLosses = DBL_MAX;
+    CoreLossesOutput coreLossesOutput;
+    double ohmicAndSkinEffectLosses = DBL_MAX;
+    WindingLossesOutput windingLossesOutput;
+    windingLossesOutput.set_origin(ResultOrigin::SIMULATION);
+    double newTotalLosses = DBL_MAX;
+    auto previousNumberTurnsPrimary = currentNumberTurns;
+
+    size_t iteration = 10;
+
+    Coil coil = magnetic->get_coil();
+
+    for (size_t operatingPointIndex = 0; operatingPointIndex < inputs->get_operating_points().size(); ++operatingPointIndex) {
+        auto operatingPoint = inputs->get_operating_point(operatingPointIndex);
+        double temperature = operatingPoint.get_conditions().get_ambient_temperature();
+        OperatingPointExcitation excitation = operatingPoint.get_excitations_per_winding()[0];
+        size_t numberTimeouts = 0;
+        do {
+            currentTotalLosses = newTotalLosses;
+            auto numberTurnsCombination = numberTurns.get_next_number_turns_combination();
+            coil.get_mutable_functional_description()[0].set_number_turns(numberTurnsCombination[0]);
+            // coil = Coil(coil);
+            settings->set_coil_delimit_and_compact(false);
+            coil.fast_wind();
+
+            auto [magnetizingInductance, magneticFluxDensity] = _magnetizingInductance.calculate_inductance_and_magnetic_flux_density(core, coil, &operatingPoint);
+
+            if (!check_requirement(inputs->get_design_requirements().get_magnetizing_inductance(), magnetizingInductance.get_magnetizing_inductance().get_nominal().value())) {
+                if (resolve_dimensional_values(inputs->get_design_requirements().get_magnetizing_inductance()) < resolve_dimensional_values(magnetizingInductance.get_magnetizing_inductance().get_nominal().value())) {
+                    coil.get_mutable_functional_description()[0].set_number_turns(previousNumberTurnsPrimary);
+                    // coil = Coil(coil);
+                    settings->set_coil_delimit_and_compact(false);
+                    coil.fast_wind();
+                    break;
+                }
+            }
+            else {
+                previousNumberTurnsPrimary = numberTurnsCombination[0];
+            }
+
+            if (!((shapeName.rfind("PQI", 0) == 0) || (shapeName.rfind("UI ", 0) == 0))) {
+                if (!coil.get_turns_description()) {
+                    newTotalLosses = coreLosses;
+                    break;
+                }
+            }
+
+            excitation.set_magnetic_flux_density(magneticFluxDensity);
+            auto coreLossesMethods = core.get_available_core_losses_methods(); 
+            if (std::find(coreLossesMethods.begin(), coreLossesMethods.end(), VolumetricCoreLossesMethodType::STEINMETZ) != coreLossesMethods.end()) {
+                coreLossesOutput = _coreLossesModelSteinmetz->get_core_losses(core, excitation, temperature);
+                coreLosses = coreLossesOutput.get_core_losses();
+            }
+            else {
+                coreLossesOutput = _coreLossesModelProprietary->get_core_losses(core, excitation, temperature);
+                coreLosses = coreLossesOutput.get_core_losses();
+                if (coreLosses < 0) {
+                    break;
+                }
+            }
+
+            if (coreLosses < 0) {
+                throw std::runtime_error("Something wrong happend in core losses calculation for magnetic: " + magnetic->get_manufacturer_info().value().get_reference().value());
+            }
+
+            if (!coil.get_turns_description()) {
+                newTotalLosses = coreLosses;
+                break;
+            }
+
+            if (!((shapeName.rfind("PQI", 0) == 0) || (shapeName.rfind("UI ", 0) == 0))) {
+                windingLossesOutput = _windingOhmicLosses.calculate_ohmic_losses(coil, operatingPoint, temperature);
+                windingLossesOutput = _windingSkinEffectLosses.calculate_skin_effect_losses(coil, temperature, windingLossesOutput, settings->get_harmonic_amplitude_threshold());
+
+                ohmicAndSkinEffectLosses = windingLossesOutput.get_winding_losses();
+                newTotalLosses = coreLosses + ohmicAndSkinEffectLosses;
+                if (ohmicAndSkinEffectLosses < 0) {
+                    throw std::runtime_error("Something wrong happend in ohmic losses calculation for magnetic: " + magnetic->get_manufacturer_info().value().get_reference().value() + " ohmicAndSkinEffectLosses: " + std::to_string(ohmicAndSkinEffectLosses));
+                }
+            }
+            else {
+                newTotalLosses = coreLosses;
+                break;
+            }
+
+            if (newTotalLosses == DBL_MAX) {
+                throw std::runtime_error("Too large losses");
+            }
+
+            iteration--;
+            if (iteration <=0) {
+                numberTimeouts++;
+                break;
+            }
+        }
+        while(newTotalLosses < currentTotalLosses * defaults.coreAdviserThresholdValidity);
+
+
+        if (coreLosses < DBL_MAX && coreLosses > 0) {
+            magnetic->set_coil(coil);
+
+            currentTotalLosses = newTotalLosses;
+            totalLossesPerOperatingPoint.push_back(currentTotalLosses);
+            coreLossesPerOperatingPoint.push_back(coreLossesOutput);
+            windingLossesPerOperatingPoint.push_back(windingLossesOutput);
+        }
+    }
+
+    bool valid = false;
+    double meanTotalLosses = 0;
+    if (totalLossesPerOperatingPoint.size() < inputs->get_operating_points().size()) {
+        return {false, 0.0};
+    }
+    else {
+
+        for (size_t operatingPointIndex = 0; operatingPointIndex < inputs->get_operating_points().size(); ++operatingPointIndex) {
+            meanTotalLosses += totalLossesPerOperatingPoint[operatingPointIndex];
+        }
+        if (meanTotalLosses > DBL_MAX / 2) {
+            throw std::runtime_error("Something wrong happend in core losses calculation for magnetic: " + magnetic->get_manufacturer_info().value().get_reference().value());
+        }
+        meanTotalLosses /= inputs->get_operating_points().size();
+
+        valid = meanTotalLosses < _maximumPowerMean * defaults.coreAdviserMaximumPercentagePowerCoreLosses / defaults.coreAdviserThresholdValidity;
+    }
+
+    if (outputs != nullptr) {
+        for (size_t operatingPointIndex = 0; operatingPointIndex < inputs->get_operating_points().size(); ++operatingPointIndex) {
+            if (outputs->size() < operatingPointIndex + 1) {
+                outputs->push_back(Outputs());
+            }
+            (*outputs)[operatingPointIndex].set_core_losses(coreLossesPerOperatingPoint[operatingPointIndex]);
+            (*outputs)[operatingPointIndex].set_winding_losses(windingLossesPerOperatingPoint[operatingPointIndex]);
+        }
+    }
+
+    return {valid, meanTotalLosses};
+}
+
+MagneticFilterLosses::MagneticFilterLosses(std::map<std::string, std::string> models) {
+    _models = models;
+}
+
+std::pair<bool, double> MagneticFilterLosses::evaluate_magnetic(Magnetic* magnetic, Inputs* inputs, std::vector<Outputs>* outputs) {
+    double scoring = 0;
+
+    for (size_t operatingPointIndex = 0; operatingPointIndex < inputs->get_operating_points().size(); ++operatingPointIndex) {
+        auto operatingPoint = inputs->get_operating_points()[operatingPointIndex];
+        auto temperature = operatingPoint.get_conditions().get_ambient_temperature();
+        auto windingLosses = _magneticSimulator.calculate_winding_losses(operatingPoint, *magnetic, temperature);
+        auto windingLossesValue = windingLosses.get_winding_losses();
+        auto coreLosses = _magneticSimulator.calculate_core_losses(operatingPoint, *magnetic);
+        auto coreLossesValue = coreLosses.get_core_losses();
+        scoring += windingLossesValue + coreLossesValue;
+
+        if (outputs != nullptr) {
+            if (outputs->size() < operatingPointIndex + 1) {
+                outputs->push_back(Outputs());
+            }
+            (*outputs)[operatingPointIndex].set_core_losses(coreLosses);
+            (*outputs)[operatingPointIndex].set_winding_losses(windingLosses);
+        }
+    }
+
+    scoring /= inputs->get_operating_points().size();
+
+    return {true, scoring};
+}
+
+MagneticFilterLossesNoProximity::MagneticFilterLossesNoProximity(std::map<std::string, std::string> models) {
+    _models = models;
+}
+
+std::pair<bool, double> MagneticFilterLossesNoProximity::evaluate_magnetic(Magnetic* magnetic, Inputs* inputs, std::vector<Outputs>* outputs) {
+    double scoring = 0;
+
+    for (size_t operatingPointIndex = 0; operatingPointIndex < inputs->get_operating_points().size(); ++operatingPointIndex) {
+        auto operatingPoint = inputs->get_operating_points()[operatingPointIndex];
+        auto temperature = operatingPoint.get_conditions().get_ambient_temperature();
+        auto windingLosses = _windingOhmicLosses.calculate_ohmic_losses(magnetic->get_coil(), operatingPoint, temperature);
+        windingLosses = _windingSkinEffectLosses.calculate_skin_effect_losses(magnetic->get_coil(), temperature, windingLosses, 0.5);
+        windingLosses = _windingSkinEffectLosses.calculate_skin_effect_losses(magnetic->get_coil(), temperature, windingLosses, 0.5);
+        windingLosses = WindingLosses::combine_turn_losses(windingLosses, magnetic->get_coil());
+        double windingLossesValue = windingLosses.get_winding_losses();
+
+        auto coreLosses = _magneticSimulator.calculate_core_losses(operatingPoint, *magnetic);
+        auto coreLossesValue = coreLosses.get_core_losses();
+        scoring += windingLossesValue + coreLossesValue;
+
+        if (outputs != nullptr) {
+            if (outputs->size() < operatingPointIndex + 1) {
+                outputs->push_back(Outputs());
+            }
+            (*outputs)[operatingPointIndex].set_core_losses(coreLosses);
+            (*outputs)[operatingPointIndex].set_winding_losses(windingLosses);
+        }
+    }
+
+    scoring /= inputs->get_operating_points().size();
+
+    return {true, scoring};
+}
+
+std::pair<bool, double> MagneticFilterDimensions::evaluate_magnetic(Magnetic* magnetic, Inputs* inputs, std::vector<Outputs>* outputs) {
+    auto core = magnetic->get_core();
+
+    auto depth = core.get_depth();
+
+    if (magnetic->get_coil().get_layers_description()) {
+        auto coilDepth = magnetic->get_mutable_core().get_columns()[0].get_depth();
+        auto layers = magnetic->get_coil().get_layers_description().value();
+        for (auto layer : layers) {
+            coilDepth += layer.get_dimensions()[0] * 2;
+        }
+        depth = std::max(depth, coilDepth);
+    }
+
+    double volume = core.get_width() * core.get_height() * depth;
+
+    return {true, volume};
+}
+
+std::pair<bool, double> MagneticFilterCoreMinimumImpedance::evaluate_magnetic(Magnetic* magnetic, Inputs* inputs, std::vector<Outputs>* outputs) {
+    auto core = magnetic->get_core();
+
+    double primaryCurrentRms = 0;
+    for (size_t operatingPointIndex = 0; operatingPointIndex < inputs->get_operating_points().size(); ++operatingPointIndex) {
+        primaryCurrentRms = std::max(primaryCurrentRms, Inputs::get_primary_excitation(inputs->get_operating_point(operatingPointIndex)).get_current().value().get_processed().value().get_rms().value());
+    }
+
+    std::string shapeName = core.get_shape_name();
+    if (!((shapeName.rfind("PQI", 0) == 0) || (shapeName.rfind("UI ", 0) == 0))) {
+        auto bobbin = Bobbin::create_quick_bobbin(core);
+        magnetic->get_mutable_coil().set_bobbin(bobbin);
+        auto windingWindows = bobbin.get_processed_description().value().get_winding_windows();
+
+        if (windingWindows[0].get_width()) {
+            if ((windingWindows[0].get_width().value() < 0) || (windingWindows[0].get_width().value() > 1)) {
+                throw std::runtime_error("Something wrong happened in bobbins 1:   windingWindows[0].get_width(): " + std::to_string(static_cast<int>(bool(windingWindows[0].get_width()))) +
+                                         " windingWindows[0].get_width().value(): " + std::to_string(windingWindows[0].get_width().value()) + 
+                                         " shapeName: " + shapeName
+                                         );
+            }
+        }
+    }
+
+    auto currentNumberTurns = magnetic->get_coil().get_functional_description()[0].get_number_turns();
+    NumberTurns numberTurns(currentNumberTurns);
+
+    Coil coil = magnetic->get_coil();
+
+    double conductingArea = primaryCurrentRms / defaults.maximumCurrentDensity;
+    auto wire = Wire::get_wire_for_conducting_area(conductingArea, defaults.ambientTemperature, false);
+    coil.get_mutable_functional_description()[0].set_wire(wire);
+    coil.unwind();
+
+    if (!inputs->get_design_requirements().get_minimum_impedance()) {
+        throw std::runtime_error("Minimum impedance missing from requirements");
+    }
+
+    auto minimumImpedanceRequirement = inputs->get_design_requirements().get_minimum_impedance().value();
+    auto windingWindowArea = magnetic->get_mutable_coil().resolve_bobbin().get_winding_window_area();
+
+    bool validDesign = true;
+    bool validMaterial = true;
+    double totalImpedanceExtra;
+    int timeout = 100;
+    do {
+        totalImpedanceExtra = 0;
+        validDesign = true;
+        auto numberTurnsCombination = numberTurns.get_next_number_turns_combination();
+
+        if (numberTurnsCombination[0] * std::numbers::pi * pow(resolve_dimensional_values(wire.get_outer_diameter().value()) / 2, 2) >= windingWindowArea) {
+            validMaterial = false;
+            break;
+        }
+        coil.get_mutable_functional_description()[0].set_number_turns(numberTurnsCombination[0]);
+        auto selfResonantFrequency = _impedanceModel.calculate_self_resonant_frequency(core, coil);
+
+        for (auto impedanceAtFrequency : minimumImpedanceRequirement) {
+            auto frequency = impedanceAtFrequency.get_frequency();
+            if (frequency > 0.25 * selfResonantFrequency) {  // hardcoded 20% of SRF
+                validDesign = false;
+                break;
+            }
+        }
+
+        if (!validDesign) {
+            break;
+        }
+
+        for (auto impedanceAtFrequency : minimumImpedanceRequirement) {
+            auto frequency = impedanceAtFrequency.get_frequency();
+            auto minimumImpedanceRequired = impedanceAtFrequency.get_impedance();
+            try {
+                auto impedance = abs(_impedanceModel.calculate_impedance(core, coil, frequency));
+                if (impedance < minimumImpedanceRequired.get_magnitude()) {
+                    validDesign = false;
+                    break;
+                }
+                else {
+                    totalImpedanceExtra += (impedance - minimumImpedanceRequired.get_magnitude());
+                }
+
+            }
+            catch (const missing_material_data_exception &exc) {
+                validMaterial = false;
+            }
+        }
+
+        timeout--;
+    }
+    while(!validDesign && validMaterial && timeout > 0);
+
+
+
+    if (validDesign && validMaterial) {
+        coil.fast_wind();
+
+    }
+
+    bool valid = coil.are_sections_and_layers_fitting() && coil.get_turns_description();
+    
+    magnetic->set_coil(std::move(coil));
+
+    return {valid, totalImpedanceExtra};
+}
+
+MagneticFilterAreaNoParallels::MagneticFilterAreaNoParallels(int maximumNumberParallels) {
+    _maximumNumberParallels = maximumNumberParallels;
+}
+
+std::pair<bool, double> MagneticFilterAreaNoParallels::evaluate_magnetic(Magnetic* magnetic, Inputs* inputs, std::vector<Outputs>* outputs) {
+    bool valid = true;
+    double scoring = 0;
+    for (auto winding : magnetic->get_coil().get_functional_description()) {
+        auto section = magnetic->get_mutable_coil().get_sections_by_winding(winding.get_name())[0];
+        auto [auxValid, auxScoring] = evaluate_magnetic(winding, section);
+        valid &= auxValid;
+        scoring += auxScoring;
+    }
+    scoring /= magnetic->get_coil().get_functional_description().size();
+
+    return {valid, scoring};
+}
+
+std::pair<bool, double> MagneticFilterAreaNoParallels::evaluate_magnetic(CoilFunctionalDescription winding, Section section) {
+    auto wire = Coil::resolve_wire(winding);
+
+    if (wire.get_type() == WireType::FOIL && winding.get_number_parallels() * winding.get_number_turns() > _maximumNumberParallels) {
+        return {false, 0.0};
+    }
+
+    if (!section.get_coordinate_system() || section.get_coordinate_system().value() == CoordinateSystem::CARTESIAN) {
+        if (wire.get_maximum_outer_width() < section.get_dimensions()[0] && wire.get_maximum_outer_height() < section.get_dimensions()[1]) {
+            return {true, 0.0};
+        }
+        else {
+            return {false, 0.0};
+        }
+    }
+    else {
+        double wireAngle = wound_distance_to_angle(wire.get_maximum_outer_height(), wire.get_maximum_outer_width());
+
+        if (wire.get_maximum_outer_width() < section.get_dimensions()[0] && wireAngle < section.get_dimensions()[1]) {
+            return {true, 0.0};
+        }
+        else {
+            return {false, 0.0};
+        }
+    }
+}
+
+std::pair<bool, double> MagneticFilterAreaWithParallels::evaluate_magnetic(Magnetic* magnetic, Inputs* inputs, std::vector<Outputs>* outputs) {
+    bool valid = true;
+    double scoring = 0;
+
+    for (auto winding : magnetic->get_coil().get_functional_description()) {
+        auto sections = magnetic->get_mutable_coil().get_sections_by_winding(winding.get_name());
+        auto section = sections[0];
+        double sectionArea;
+        if (!section.get_coordinate_system() || section.get_coordinate_system().value() == CoordinateSystem::CARTESIAN) {
+            sectionArea = section.get_dimensions()[0] * section.get_dimensions()[1];
+        }
+        else {
+            sectionArea = std::numbers::pi * pow(section.get_dimensions()[0], 2) * section.get_dimensions()[1] / 360;
+        }
+        auto [auxValid, auxScoring] = evaluate_magnetic(winding, section, sections.size(), sectionArea, false);
+        valid &= auxValid;
+        scoring += auxScoring;
+    }
+    scoring /= magnetic->get_coil().get_functional_description().size();
+
+    return {valid, scoring};
+}
+
+std::pair<bool, double> MagneticFilterAreaWithParallels::evaluate_magnetic(CoilFunctionalDescription winding, Section section, double numberSections, double sectionArea, bool allowNotFit) {
+    auto wire = Coil::resolve_wire(winding);
+    if (!Coil::resolve_wire(winding).get_conducting_area()) {
+        throw std::runtime_error("Conducting area is missing");
+    }
+    auto neededOuterAreaNoCompact = wire.get_maximum_outer_width() * wire.get_maximum_outer_height();
+
+    neededOuterAreaNoCompact *= winding.get_number_parallels() * winding.get_number_turns() / numberSections;
+
+    if (neededOuterAreaNoCompact < sectionArea) {
+        // double scoring = (section.get_dimensions()[0] * section.get_dimensions()[1]) - neededOuterAreaNoCompact;
+        return {true, 1.0};
+    }
+    else if (allowNotFit) {
+        double extra = (neededOuterAreaNoCompact - sectionArea) / sectionArea;
+        if (extra < 0.5) {
+            return {true, extra};
+        }
+        else {
+            return {false, 0.0};
+        }
+    }
+    else {
+        return {false, 0.0};
+    }
+}
+
+std::pair<bool, double> MagneticFilterEffectiveResistance::evaluate_magnetic(Magnetic* magnetic, Inputs* inputs, std::vector<Outputs>* outputs) {
+    bool valid = true;
+    double scoring = 0;
+    for (size_t windingIndex = 0; windingIndex < magnetic->get_coil().get_functional_description().size(); ++windingIndex) {
+        auto winding = magnetic->get_coil().get_functional_description()[windingIndex];
+        auto maximumEffectiveFrequency = inputs->get_maximum_current_effective_frequency(windingIndex);
+        auto temperature = inputs->get_maximum_temperature();
+        auto [auxValid, auxScoring] = evaluate_magnetic(winding, maximumEffectiveFrequency, temperature);
+        valid &= auxValid;
+        scoring += auxScoring;
+    }
+    scoring /= magnetic->get_coil().get_functional_description().size();
+
+    return {valid, scoring};
+}
+
+std::pair<bool, double> MagneticFilterEffectiveResistance::evaluate_magnetic(CoilFunctionalDescription winding, double effectivefrequency, double temperature) {
+    auto wire = Coil::resolve_wire(winding);
+
+    double effectiveResistancePerMeter = WindingLosses::calculate_effective_resistance_per_meter(wire, effectivefrequency, temperature);
+
+    double valid = true;
+    // double valid = effectiveResistancePerMeter < defaults.maximumEffectiveCurrentDensity;
+
+    return {valid, effectiveResistancePerMeter};
+}
+
+std::pair<bool, double> MagneticFilterProximityFactor::evaluate_magnetic(Magnetic* magnetic, Inputs* inputs, std::vector<Outputs>* outputs) {
+    bool valid = true;
+    double scoring = 0;
+    for (size_t windingIndex = 0; windingIndex < magnetic->get_coil().get_functional_description().size(); ++windingIndex) {
+        auto winding = magnetic->get_coil().get_functional_description()[windingIndex];
+        auto maximumEffectiveFrequency = inputs->get_maximum_current_effective_frequency(windingIndex);
+        auto temperature = inputs->get_maximum_temperature();
+        double effectiveSkinDepth = WindingSkinEffectLosses::calculate_skin_depth("copper", maximumEffectiveFrequency, temperature);
+        auto [auxValid, auxScoring] = evaluate_magnetic(winding, effectiveSkinDepth, temperature);
+        valid &= auxValid;
+        scoring += auxScoring;
+    }
+    scoring /= magnetic->get_coil().get_functional_description().size();
+
+    return {valid, scoring};
+}
+
+std::pair<bool, double> MagneticFilterProximityFactor::evaluate_magnetic(CoilFunctionalDescription winding, double effectiveSkinDepth, double temperature) {
+    auto wire = Coil::resolve_wire(winding);
+
+    if (!wire.get_number_conductors()) {
+        wire.set_number_conductors(1);
+    }
+    double proximityFactor = wire.get_minimum_conducting_dimension() / effectiveSkinDepth * pow(wire.get_number_conductors().value() * winding.get_number_parallels() * winding.get_number_turns(), 2);
+    // proximityFactor = wire.get_minimum_conducting_dimension() / effectiveSkinDepth * pow(winding.get_number_parallels() / (std::max(wire.get_maximum_outer_width(), wire.get_maximum_outer_height())), 2);
+
+    double valid = true;
+    // double valid = effectiveResistancePerMeter < defaults.maximumEffectiveCurrentDensity;
+
+    return {valid, proximityFactor};
+}
+
+std::pair<bool, double> MagneticFilterSolidInsulationRequirements::evaluate_magnetic(Magnetic* magnetic, Inputs* inputs, std::vector<Outputs>* outputs) {
+    bool valid = false;
+    double scoring = 0;
+    auto core = magnetic->get_core();
+    auto coreType = core.get_functional_description().get_type();
+    auto patterns = Coil::get_patterns(*inputs, coreType);
+    auto repetitions = Coil::get_repetitions(*inputs, coreType);
+
+    for (auto repetition : repetitions) {
+        for (auto pattern : patterns) {
+            auto aux = magnetic->get_mutable_coil().check_pattern_and_repetitions_integrity(pattern, repetition);
+            pattern = aux.first;
+            repetition = aux.second;
+            auto combinationsSolidInsulationRequirementsForWires = InsulationCoordinator::get_solid_insulation_requirements_for_wires(*inputs, pattern, repetition);
+            for(size_t insulationIndex = 0; insulationIndex < combinationsSolidInsulationRequirementsForWires.size(); ++insulationIndex) {
+                auto solidInsulationRequirementsForWires = combinationsSolidInsulationRequirementsForWires[insulationIndex];
+                bool combinationValid = true;
+                double combinationScoring = 0;
+                for (size_t windingIndex = 0; windingIndex < magnetic->get_coil().get_functional_description().size(); ++windingIndex) {
+                    auto winding = magnetic->get_coil().get_functional_description()[windingIndex];
+                    auto [auxValid, auxScoring] = evaluate_magnetic(winding, solidInsulationRequirementsForWires[windingIndex]);
+                    combinationValid &= auxValid;
+                    combinationScoring += auxScoring;
+                }
+
+                valid |= combinationValid;
+                if (valid) {
+                    scoring = std::max(scoring, combinationScoring);
+                    return {valid, scoring};
+                }
+            }
+        }
+    }
+    return {valid, scoring};
+}
+
+std::pair<bool, double> MagneticFilterSolidInsulationRequirements::evaluate_magnetic(CoilFunctionalDescription winding, WireSolidInsulationRequirements wireSolidInsulationRequirements) {
+    auto wire = Coil::resolve_wire(winding);
+
+    if (wire.get_type() == WireType::FOIL || wire.get_type() == WireType::PLANAR) {
+        return {true, 0.0};
+    }
+
+    if (!wire.resolve_coating()) {
+        return {false, 0.0};
+    }
+
+    auto coating = wire.resolve_coating().value();
+
+    if (wire.get_type() == WireType::LITZ) {
+        auto strand = wire.resolve_strand();
+        coating = Wire::resolve_coating(strand).value();
+    }
+
+    if (!coating.get_breakdown_voltage()) {
+        throw std::runtime_error("Wire " + wire.get_name().value() + " is missing breakdown voltage");
+    }
+
+    if (coating.get_breakdown_voltage().value() < wireSolidInsulationRequirements.get_minimum_breakdown_voltage()) {
+        return {false, 0.0};
+    }
+
+    if (wireSolidInsulationRequirements.get_minimum_grade() && coating.get_grade()) {
+        if (coating.get_grade().value() < wireSolidInsulationRequirements.get_minimum_grade().value()) {
+            return {false, 0.0};
+        }
+    }
+    else if (wireSolidInsulationRequirements.get_minimum_number_layers() && coating.get_number_layers()) {
+        if (coating.get_number_layers().value() < wireSolidInsulationRequirements.get_minimum_number_layers().value()) {
+            return {false, 0.0};
+        }
+    }
+    else if (wireSolidInsulationRequirements.get_minimum_number_layers() || wireSolidInsulationRequirements.get_minimum_grade()) {
+        return {false, 0.0};
+    }
+    
+    if (wireSolidInsulationRequirements.get_maximum_grade() && coating.get_grade()) {
+        if (coating.get_grade().value() > wireSolidInsulationRequirements.get_maximum_grade().value()) {
+            return {false, 0.0};
+        }
+    }
+    else if (wireSolidInsulationRequirements.get_maximum_number_layers() && coating.get_number_layers()) {
+        if (coating.get_number_layers().value() > wireSolidInsulationRequirements.get_maximum_number_layers().value()) {
+            return {false, 0.0};
+        }
+    }
+    else if (wireSolidInsulationRequirements.get_maximum_number_layers() || wireSolidInsulationRequirements.get_maximum_grade()) {
+        return {false, 0.0};
+    }
+
+    double scoring = 0;
+    if (wireSolidInsulationRequirements.get_minimum_breakdown_voltage() > 0) {
+        scoring = wireSolidInsulationRequirements.get_minimum_breakdown_voltage() - coating.get_breakdown_voltage().value();
+    }
+
+    return {true, scoring};
+}
+
+std::pair<bool, double> MagneticFilterTurnsRatios::evaluate_magnetic(Magnetic* magnetic, Inputs* inputs, std::vector<Outputs>* outputs) {
+    bool valid = true;
+    double scoring = 0;
+    if (inputs->get_design_requirements().get_turns_ratios().size() > 0) {
+        auto magneticTurnsRatios = magnetic->get_turns_ratios();
+        if (magneticTurnsRatios.size() != inputs->get_design_requirements().get_turns_ratios().size()) {
+            return {false, 0.0};
+        }
+        for (size_t i = 0; i < inputs->get_design_requirements().get_turns_ratios().size(); ++i) {
+            auto turnsRatioRequirement = inputs->get_design_requirements().get_turns_ratios()[i];
+            // TODO: Try all combinations of turns ratios, not just the default order
+            if (!check_requirement(turnsRatioRequirement, magneticTurnsRatios[i])) {
+                return {false, 0.0};
+            }
+            scoring += abs(resolve_dimensional_values(turnsRatioRequirement) - resolve_dimensional_values(magneticTurnsRatios[i]));
+        }
+    }
+    return {valid, scoring};
+}
+
+std::pair<bool, double> MagneticFilterMaximumDimensions::evaluate_magnetic(Magnetic* magnetic, Inputs* inputs, std::vector<Outputs>* outputs) {
+    bool valid = true;
+    double scoring = 0;
+    if (inputs->get_design_requirements().get_maximum_dimensions()) {
+        auto maximumDimensions = inputs->get_design_requirements().get_maximum_dimensions().value();
+        auto magneticDimensions = magnetic->get_maximum_dimensions();
+        scoring = sqrt(pow(maximumDimensions.get_width().value() - magneticDimensions[0], 2) + pow(maximumDimensions.get_height().value() - magneticDimensions[1], 2)+ pow(maximumDimensions.get_depth().value() - magneticDimensions[2], 2));
+        if (!magnetic->fits(maximumDimensions, true)) {
+            valid = false;
+        }
+    }
+    return {valid, scoring};
+}
+
+std::pair<bool, double> MagneticFilterSaturation::evaluate_magnetic(Magnetic* magnetic, Inputs* inputs, std::vector<Outputs>* outputs) {
+    bool valid = true;
+    double scoring = 0;
+
+    for (auto operatingPoint : inputs->get_operating_points()) {
+        OpenMagnetics::MagnetizingInductance magnetizingInductanceObj;
+        auto magneticFluxDensity = magnetizingInductanceObj.calculate_inductance_and_magnetic_flux_density(magnetic->get_core(), magnetic->get_coil(), &operatingPoint).second;
+        auto magneticFluxDensityPeak = magneticFluxDensity.get_processed().value().get_peak().value();
+
+        auto magneticFluxDensitySaturation = magnetic->get_mutable_core().get_magnetic_flux_density_saturation(operatingPoint.get_conditions().get_ambient_temperature());
+        scoring += fabs(magneticFluxDensitySaturation - magneticFluxDensityPeak);
+        if (magneticFluxDensityPeak > magneticFluxDensitySaturation) {
+            return {false, 0.0};
+        }
+    }
+
+    scoring /= inputs->get_operating_points().size();
+
+    return {valid, scoring};
+}
+
+std::pair<bool, double> MagneticFilterDcCurrentDensity::evaluate_magnetic(Magnetic* magnetic, Inputs* inputs, std::vector<Outputs>* outputs) {
+    bool valid = true;
+    double scoring = 0;
+
+    for (auto operatingPoint : inputs->get_operating_points()) {
+        for (size_t windingIndex = 0; windingIndex < magnetic->get_mutable_coil().get_functional_description().size(); ++windingIndex) {
+            auto excitation = operatingPoint.get_excitations_per_winding()[windingIndex];
+            if (!excitation.get_current()) {
+                throw std::runtime_error("Current is missing in excitation");
+            }
+            auto current = excitation.get_current().value();
+            auto wire = magnetic->get_mutable_coil().resolve_wire(windingIndex);
+            auto dcCurrentDensity = wire.calculate_dc_current_density(current);
+
+            scoring += fabs(defaults.maximumCurrentDensity - dcCurrentDensity);
+            if (dcCurrentDensity > defaults.maximumCurrentDensity) {
+                return {false, 0.0};
+            }
+        }
+    }
+
+    scoring /= inputs->get_operating_points().size();
+
+    return {valid, scoring};
+}
+
+std::pair<bool, double> MagneticFilterEffectiveCurrentDensity::evaluate_magnetic(Magnetic* magnetic, Inputs* inputs, std::vector<Outputs>* outputs) {
+    bool valid = true;
+    double scoring = 0;
+
+    for (auto operatingPoint : inputs->get_operating_points()) {
+        for (size_t windingIndex = 0; windingIndex < magnetic->get_mutable_coil().get_functional_description().size(); ++windingIndex) {
+            auto excitation = operatingPoint.get_excitations_per_winding()[windingIndex];
+            if (!excitation.get_current()) {
+                throw std::runtime_error("Current is missing in excitation");
+            }
+            auto current = excitation.get_current().value();
+            auto wire = magnetic->get_mutable_coil().resolve_wire(windingIndex);
+            auto effectiveCurrentDensity = wire.calculate_effective_current_density(current, operatingPoint.get_conditions().get_ambient_temperature());
+
+            scoring += fabs(defaults.maximumEffectiveCurrentDensity - effectiveCurrentDensity);
+            // if (effectiveCurrentDensity > defaults.maximumEffectiveCurrentDensity) {
+                // return {false, 0.0};
+            // }
+        }
+    }
+
+    scoring /= inputs->get_operating_points().size();
+
+    return {valid, scoring};
+}
+
+std::pair<bool, double> MagneticFilterImpedance::evaluate_magnetic(Magnetic* magnetic, Inputs* inputs, std::vector<Outputs>* outputs) {
+    bool valid = true;
+    double scoring = 0;
+
+    if (inputs->get_design_requirements().get_minimum_impedance()) {
+        auto impedanceRequirement = inputs->get_design_requirements().get_minimum_impedance().value();
+        for (auto impedanceAtFrequency : impedanceRequirement) {
+            auto impedance = OpenMagnetics::Impedance().calculate_impedance(*magnetic, impedanceAtFrequency.get_frequency());
+            scoring += fabs(impedanceAtFrequency.get_impedance().get_magnitude() - abs(impedance));
+
+            if (impedanceAtFrequency.get_impedance().get_magnitude() > abs(impedance)) {
+                valid = false;
+            }
+        }
+        scoring /= impedanceRequirement.size();
+    }
+    if (inputs->get_operating_points().size() > 0) {
+        for (size_t operatingPointIndex = 0; operatingPointIndex < inputs->get_operating_points().size(); ++operatingPointIndex) {
+            auto operatingPoint = inputs->get_operating_points()[operatingPointIndex];
+            auto impedance = OpenMagnetics::Impedance().calculate_impedance(*magnetic, operatingPoint.get_excitations_per_winding()[0].get_frequency());
+            scoring += 1.0 / abs(impedance);
+                
+            if (outputs != nullptr) {
+                if (outputs->size() < operatingPointIndex + 1) {
+                    outputs->push_back(Outputs());
+                }
+                ImpedanceOutput impedanceOutput;
+                ImpedanceMatrixAtFrequency impedanceMatrixAtFrequency;
+                DimensionWithTolerance impedanceDimension;
+                impedanceDimension.set_nominal(abs(impedance));
+                impedanceMatrixAtFrequency.set_frequency(operatingPoint.get_excitations_per_winding()[0].get_frequency());
+                impedanceMatrixAtFrequency.set_magnitude({{impedanceDimension}});
+                std::vector<ImpedanceMatrixAtFrequency> impedanceMatrixPerFrequency;
+                impedanceMatrixPerFrequency.push_back(impedanceMatrixAtFrequency);
+                impedanceOutput.set_impedance_matrix(impedanceMatrixPerFrequency);
+                (*outputs)[operatingPointIndex].set_impedance(impedanceOutput);
+            }
+        }
+    }
+    else {
+        auto impedance = OpenMagnetics::Impedance().calculate_impedance(*magnetic, defaults.measurementFrequency);
+        scoring += 1.0 / abs(impedance);
+    }
+
+    return {valid, scoring};
+}
+
+std::pair<bool, double> MagneticFilterMagnetizingInductance::evaluate_magnetic(Magnetic* magnetic, Inputs* inputs, std::vector<Outputs>* outputs) {
+    bool valid = true;
+    double scoring = 0;
+
+    for (size_t operatingPointIndex = 0; operatingPointIndex < inputs->get_operating_points().size(); ++operatingPointIndex) {
+        auto operatingPoint = inputs->get_operating_points()[operatingPointIndex];
+        OpenMagnetics::MagnetizingInductance magnetizingInductanceModel("ZHANG");
+        auto aux = magnetizingInductanceModel.calculate_inductance_from_number_turns_and_gapping(magnetic->get_mutable_core(), magnetic->get_mutable_coil(), &operatingPoint);
+        double magnetizingInductance = resolve_dimensional_values(aux.get_magnetizing_inductance());
+        scoring += fabs(resolve_dimensional_values(inputs->get_design_requirements().get_magnetizing_inductance()) - magnetizingInductance);
+
+        if (!check_requirement(inputs->get_design_requirements().get_magnetizing_inductance(), magnetizingInductance)) {
+            valid = false;
+        }
+        else {
+            if (outputs != nullptr) {
+                if (outputs->size() < operatingPointIndex + 1) {
+                    outputs->push_back(Outputs());
+                }
+                (*outputs)[operatingPointIndex].set_magnetizing_inductance(aux);
+            }
+        }
+    }
+
+    scoring /= inputs->get_operating_points().size();
+
+    return {valid, scoring};
+}
+
+MagneticFilterFringingFactor::MagneticFilterFringingFactor(Inputs inputs, std::map<std::string, std::string> models) {
+    _models = models;
+    _magneticEnergy = MagneticEnergy(models);
+    _requiredMagneticEnergy = resolve_dimensional_values(_magneticEnergy.calculate_required_magnetic_energy(inputs));
+    _reluctanceModel = ReluctanceModel::factory(magic_enum::enum_cast<OpenMagnetics::ReluctanceModels>(_models["gapReluctance"]).value());
+}
+
+MagneticFilterFringingFactor::MagneticFilterFringingFactor(Inputs inputs) {
+    _requiredMagneticEnergy = resolve_dimensional_values(_magneticEnergy.calculate_required_magnetic_energy(inputs));
+    _reluctanceModel = ReluctanceModel::factory();
+}
+
+std::pair<bool, double> MagneticFilterFringingFactor::evaluate_magnetic(Magnetic* magnetic, Inputs* inputs, std::vector<Outputs>* outputs) {
+    auto core = magnetic->get_core();
+
+    if (core.get_shape_family() == CoreShapeFamily::T) {
+        return {true, 1};
+    }
+    else if (core.get_gapping().size() == 0) {
+        return {true, 1};
+    }
+    else {
+        double maximumGapLength = _reluctanceModel->get_gapping_by_fringing_factor(core, _fringingFactorLitmit);
+        double gapLength = core.get_gapping()[0].get_length();
+        if (gapLength > maximumGapLength) {
+            return {false, 1};
+        }
+        else {
+            return {true, 1};
+        }
+    }
+}
+
+std::pair<bool, double> MagneticFilterSkinLossesDensity::evaluate_magnetic(Magnetic* magnetic, Inputs* inputs, std::vector<Outputs>* outputs) {
+    bool valid = true;
+    double scoring = 0;
+    auto temperature = inputs->get_maximum_temperature();
+
+    for (auto operatingPoint : inputs->get_operating_points()) {
+        for (size_t windingIndex = 0; windingIndex < magnetic->get_mutable_coil().get_functional_description().size(); ++windingIndex) {
+            auto excitation = operatingPoint.get_excitations_per_winding()[windingIndex];
+            if (!excitation.get_current()) {
+                throw std::runtime_error("Current is missing in excitation");
+            }
+            auto current = excitation.get_current().value();
+            auto winding = magnetic->get_coil().get_functional_description()[windingIndex];
+            auto [auxValid, auxScoring] = evaluate_magnetic(winding, current, temperature);
+            valid &= auxValid;
+            scoring += auxScoring;
+        }
+    }
+
+    scoring /= inputs->get_operating_points().size();
+
+    return {valid, scoring};
+}
+
+std::pair<bool, double> MagneticFilterSkinLossesDensity::evaluate_magnetic(CoilFunctionalDescription winding, SignalDescriptor current, double temperature) {
+    auto wire = Coil::resolve_wire(winding);
+    double skinEffectLossesPerMeter = WindingSkinEffectLosses::calculate_skin_effect_losses_per_meter(wire, current, temperature).first;
+    double valid = true;
+    return {valid, skinEffectLossesPerMeter};
+}
+
+std::pair<bool, double> MagneticFilterVolume::evaluate_magnetic(Magnetic* magnetic, Inputs* inputs, std::vector<Outputs>* outputs) {
+    auto maximumDimensions = magnetic->get_maximum_dimensions();
+    double volume = maximumDimensions[0] * maximumDimensions[1] * maximumDimensions[2];
+    return {true, volume};
+}
+
+std::pair<bool, double> MagneticFilterArea::evaluate_magnetic(Magnetic* magnetic, Inputs* inputs, std::vector<Outputs>* outputs) {
+    auto maximumDimensions = magnetic->get_maximum_dimensions();
+    double area = maximumDimensions[0] * maximumDimensions[2];
+    return {true, area};
+}
+
+std::pair<bool, double> MagneticFilterHeight::evaluate_magnetic(Magnetic* magnetic, Inputs* inputs, std::vector<Outputs>* outputs) {
+    auto maximumDimensions = magnetic->get_maximum_dimensions();
+    double height = maximumDimensions[1];
+    return {true, height};
+}
+
+std::pair<bool, double> MagneticFilterTemperatureRise::evaluate_magnetic(Magnetic* magnetic, Inputs* inputs, std::vector<Outputs>* outputs) {
+    auto previousLosses = get_scoring(magnetic->get_reference(), MagneticFilters::LOSSES_NO_PROXIMITY);
+    double losses = 0;
+
+    if (previousLosses) {
+        losses = previousLosses.value();
+    }
+    else {
+        auto aux = _magneticFilterLossesNoProximity.evaluate_magnetic(magnetic, inputs, outputs);
+        losses = aux.second;
+    }
+
+    auto coreTemperatureModel = CoreTemperatureModel::factory(defaults.coreTemperatureModelDefault);
+
+    auto coreTemperature = coreTemperatureModel->get_core_temperature(magnetic->get_core(), losses, defaults.ambientTemperature);
+    double calculatedTemperature = coreTemperature.get_maximum_temperature();
+
+    return {true, calculatedTemperature};
+}
+
+std::pair<bool, double> MagneticFilterLossesTimesVolume::evaluate_magnetic(Magnetic* magnetic, Inputs* inputs, std::vector<Outputs>* outputs) {
+    auto previousLosses = get_scoring(magnetic->get_reference(), MagneticFilters::LOSSES);
+    double losses = 0;
+    if (previousLosses) {
+        losses = previousLosses.value();
+    }
+    else {
+        auto aux = MagneticFilterLosses().evaluate_magnetic(magnetic, inputs, outputs);
+        losses = aux.second;
+    }
+    auto [volumeValid, volumeScoring] = MagneticFilterVolume().evaluate_magnetic(magnetic, inputs, outputs);
+    return {true, losses * volumeScoring};
+}
+ 
+std::pair<bool, double> MagneticFilterVolumeTimesTemperatureRise::evaluate_magnetic(Magnetic* magnetic, Inputs* inputs, std::vector<Outputs>* outputs) {
+    auto previousTemperatureRise = get_scoring(magnetic->get_reference(), MagneticFilters::TEMPERATURE_RISE);
+    double temperature = 0;
+    if (previousTemperatureRise) {
+        temperature = previousTemperatureRise.value();
+    }
+    else {
+        auto aux = _magneticFilterTemperatureRise.evaluate_magnetic(magnetic, inputs, outputs);
+        temperature = aux.second;
+    }
+
+    auto [volumeValid, volumeScoring] = MagneticFilterVolume().evaluate_magnetic(magnetic, inputs, outputs);
+    return {true, volumeScoring * temperature};
+}
+
+std::pair<bool, double> MagneticFilterLossesTimesVolumeTimesTemperatureRise::evaluate_magnetic(Magnetic* magnetic, Inputs* inputs, std::vector<Outputs>* outputs) {
+    auto previousLosses = get_scoring(magnetic->get_reference(), MagneticFilters::LOSSES);
+    double losses = 0;
+    if (previousLosses) {
+        losses = previousLosses.value();
+    }
+    else {
+        auto aux = MagneticFilterLosses().evaluate_magnetic(magnetic, inputs, outputs);
+        losses = aux.second;
+    }
+    auto previousTemperatureRise = get_scoring(magnetic->get_reference(), MagneticFilters::TEMPERATURE_RISE);
+    double temperature = 0;
+    if (previousTemperatureRise) {
+        temperature = previousTemperatureRise.value();
+    }
+    else {
+        auto aux = _magneticFilterTemperatureRise.evaluate_magnetic(magnetic, inputs, outputs);
+        temperature = aux.second;
+    }
+
+    auto [volumeValid, volumeScoring] = MagneticFilterVolume().evaluate_magnetic(magnetic, inputs, outputs);
+    return {true, losses * volumeScoring * temperature};
+}
+
+std::pair<bool, double> MagneticFilterLossesNoProximityTimesVolume::evaluate_magnetic(Magnetic* magnetic, Inputs* inputs, std::vector<Outputs>* outputs) {
+    auto previousLosses = get_scoring(magnetic->get_reference(), MagneticFilters::LOSSES_NO_PROXIMITY);
+    double losses = 0;
+    if (previousLosses) {
+        losses = previousLosses.value();
+    }
+    else {
+        auto aux = _magneticFilterLossesNoProximity.evaluate_magnetic(magnetic, inputs, outputs);
+        losses = aux.second;
+    }
+    auto [volumeValid, volumeScoring] = MagneticFilterVolume().evaluate_magnetic(magnetic, inputs, outputs);
+    return {true, losses * volumeScoring};
+}
+
+std::pair<bool, double> MagneticFilterLossesNoProximityTimesVolumeTimesTemperatureRise::evaluate_magnetic(Magnetic* magnetic, Inputs* inputs, std::vector<Outputs>* outputs) {
+    auto previousLosses = get_scoring(magnetic->get_reference(), MagneticFilters::LOSSES_NO_PROXIMITY);
+    double losses = 0;
+    if (previousLosses) {
+        losses = previousLosses.value();
+    }
+    else {
+        auto aux = _magneticFilterLossesNoProximity.evaluate_magnetic(magnetic, inputs, outputs);
+        losses = aux.second;
+    }
+    auto previousTemperatureRise = get_scoring(magnetic->get_reference(), MagneticFilters::TEMPERATURE_RISE);
+    double temperature = 0;
+    if (previousTemperatureRise) {
+        temperature = previousTemperatureRise.value();
+    }
+    else {
+        auto aux = _magneticFilterTemperatureRise.evaluate_magnetic(magnetic, inputs, outputs);
+        temperature = aux.second;
+    }
+
+    auto [volumeValid, volumeScoring] = MagneticFilterVolume().evaluate_magnetic(magnetic, inputs, outputs);
+    return {true, losses * volumeScoring * temperature};
+}
+
+std::pair<bool, double> MagnetomotiveForce::evaluate_magnetic(Magnetic* magnetic, Inputs* inputs, std::vector<Outputs>* outputs) {
+    auto coil = magnetic->get_coil();
+    double maximumMagnetomotiveForce = 0;
+    for (size_t operatingPointIndex = 0; operatingPointIndex < inputs->get_operating_points().size(); ++operatingPointIndex) {
+        std::vector<double> currentRmsPerParallelPerWinding;
+        for (size_t windingIndex = 0; windingIndex < magnetic->get_mutable_coil().get_functional_description().size(); ++windingIndex) {
+            auto excitation = inputs->get_operating_points()[operatingPointIndex].get_excitations_per_winding()[windingIndex];
+            if (!excitation.get_current()) {
+                throw std::runtime_error("Current is missing in excitation");
+            }
+            if (!excitation.get_current()->get_processed()) {
+                throw std::runtime_error("Current is not processed");
+            }
+            if (!excitation.get_current()->get_processed()->get_rms()) {
+                throw std::runtime_error("Current RMS is not processed");
+            }
+            auto currentRms = excitation.get_current()->get_processed()->get_rms().value();
+            currentRmsPerParallelPerWinding.push_back(currentRms / coil.get_functional_description()[windingIndex].get_number_parallels());
+            if (!coil.get_layers_description()) {
+                throw std::runtime_error("Coil not wound");
+            }
+        }
+        std::vector<double> magnetomotiveForcePerLayer;
+        magnetomotiveForcePerLayer.push_back(0);
+        auto layers = coil.get_layers_description().value();
+        for (auto layer : layers) {
+            double magnetomotiveForceThisLayer = magnetomotiveForcePerLayer.back();
+            if (layer.get_type() == ElectricalType::CONDUCTION) {
+
+                auto windingIndex = coil.get_winding_index_by_name(layer.get_partial_windings()[0].get_winding());
+                auto numberTurns = coil.get_functional_description()[windingIndex].get_number_turns();  
+                auto numberPhysicalTurnsInLayer = 0;
+                for (auto parallelProportion : layer.get_partial_windings()[0].get_parallels_proportion()) {
+                    numberPhysicalTurnsInLayer += round(numberTurns * parallelProportion);
+                }
+                numberPhysicalTurnsInLayer *= layer.get_partial_windings().size();
+                if (coil.get_functional_description()[windingIndex].get_isolation_side() == IsolationSide::PRIMARY) {
+                    magnetomotiveForceThisLayer += numberPhysicalTurnsInLayer * currentRmsPerParallelPerWinding[windingIndex];
+                }
+                else {
+                    magnetomotiveForceThisLayer -= numberPhysicalTurnsInLayer * currentRmsPerParallelPerWinding[windingIndex];
+                }
+            }
+            else {
+                magnetomotiveForcePerLayer.push_back(magnetomotiveForceThisLayer);
+            }
+        }
+
+        double maximumMagnetomotiveForceThisOperatingPoint = *max_element(magnetomotiveForcePerLayer.begin(), magnetomotiveForcePerLayer.end());
+        double minimumMagnetomotiveForceThisOperatingPoint = *min_element(magnetomotiveForcePerLayer.begin(), magnetomotiveForcePerLayer.end());
+        maximumMagnetomotiveForceThisOperatingPoint = std::max(fabs(maximumMagnetomotiveForceThisOperatingPoint), fabs(minimumMagnetomotiveForceThisOperatingPoint));
+        maximumMagnetomotiveForce = std::max(maximumMagnetomotiveForce, maximumMagnetomotiveForceThisOperatingPoint);
+
+    }
+    return {true, maximumMagnetomotiveForce};
+}
+
+} // namespace OpenMagnetics